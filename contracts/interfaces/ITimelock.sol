--- conflicted
+++ resolved
@@ -14,16 +14,12 @@
 
 interface ITimelock {
     function submit(address executor, ExecutorCall[] calldata calls) external returns (uint256 newProposalId);
-<<<<<<< HEAD
     function schedule(uint256 proposalId) external;
-=======
-    function schedule(uint256 proposalId) external returns (Timestamp submittedAt);
->>>>>>> 2f967c9d
     function execute(uint256 proposalId) external;
     function cancelAllNonExecutedProposals() external;
 
     function canSchedule(uint256 proposalId) external view returns (bool);
     function canExecute(uint256 proposalId) external view returns (bool);
 
-    function getProposalSubmissionTime(uint256 proposalId) external view returns (uint256 submittedAt);
+    function getProposalSubmissionTime(uint256 proposalId) external view returns (Timestamp submittedAt);
 }