// SPDX-License-Identifier: MIT
pragma solidity 0.8.26;

import {Math} from "@openzeppelin/contracts/utils/math/Math.sol";

import {Duration} from "./types/Duration.sol";
import {Timestamp} from "./types/Timestamp.sol";
import {ETHValue, ETHValues} from "./types/ETHValue.sol";
import {SharesValue, SharesValues} from "./types/SharesValue.sol";
import {PercentD16, PercentsD16} from "./types/PercentD16.sol";

import {IEscrow} from "./interfaces/IEscrow.sol";
import {IStETH} from "./interfaces/IStETH.sol";
import {IWstETH} from "./interfaces/IWstETH.sol";
import {IWithdrawalQueue, WithdrawalRequestStatus} from "./interfaces/IWithdrawalQueue.sol";
import {IDualGovernance} from "./interfaces/IDualGovernance.sol";

import {EscrowState} from "./libraries/EscrowState.sol";
import {WithdrawalsBatchesQueue} from "./libraries/WithdrawalBatchesQueue.sol";
import {HolderAssets, StETHAccounting, UnstETHAccounting, AssetsAccounting} from "./libraries/AssetsAccounting.sol";

/// @notice Summary of the total locked assets in the Escrow
/// @param stETHLockedShares Total number of stETH shares locked in the Escrow
/// @param stETHClaimedETH Total amount of ETH claimed from the stETH locked in the Escrow
/// @param unstETHUnfinalizedShares Total number of shares from unstETH NFTs that have not yet been
/// marked as finalized
/// @param unstETHFinalizedETH Total claimable amount of ETH from unstETH NFTs that have been marked
/// as finalized
struct LockedAssetsTotals {
    uint256 stETHLockedShares;
    uint256 stETHClaimedETH;
    uint256 unstETHUnfinalizedShares;
    uint256 unstETHFinalizedETH;
}

struct VetoerState {
    uint256 stETHLockedShares;
    uint256 unstETHLockedShares;
    uint256 unstETHIdsCount;
    uint256 lastAssetsLockTimestamp;
}

contract Escrow is IEscrow {
    using EscrowState for EscrowState.Context;
    using AssetsAccounting for AssetsAccounting.Context;
    using WithdrawalsBatchesQueue for WithdrawalsBatchesQueue.Context;

    // ---
    // Errors
    // ---

    error UnclaimedBatches();
    error UnexpectedUnstETHId();
    error UnfinalizedUnstETHIds();
    error NonProxyCallsForbidden();
    error BatchesQueueIsNotClosed();
    error EmptyUnstETHIds();
    error InvalidBatchSize(uint256 size);
    error CallerIsNotDualGovernance(address caller);
    error InvalidHintsLength(uint256 actual, uint256 expected);
    error InvalidETHSender(address actual, address expected);

    // ---
    // Events
    // ---

    event ConfigProviderSet(address newConfigProvider);

    // ---
    // Sanity check params immutables
    // ---

    uint256 public immutable MIN_WITHDRAWALS_BATCH_SIZE;

    // ---
    // Dependencies immutables
    // ---

    IStETH public immutable ST_ETH;
    IWstETH public immutable WST_ETH;
    IWithdrawalQueue public immutable WITHDRAWAL_QUEUE;

    // ---
    // Implementation immutables

    address private immutable _SELF;
    IDualGovernance public immutable DUAL_GOVERNANCE;

    // ---
    // Aspects
    // ---

    EscrowState.Context internal _escrowState;
    AssetsAccounting.Context private _accounting;
    WithdrawalsBatchesQueue.Context private _batchesQueue;

    // ---
    // Construction & initializing
    // ---

    constructor(
        IStETH stETH,
        IWstETH wstETH,
        IWithdrawalQueue withdrawalQueue,
        IDualGovernance dualGovernance,
        uint256 minWithdrawalsBatchSize
    ) {
        _SELF = address(this);
        DUAL_GOVERNANCE = dualGovernance;

        ST_ETH = stETH;
        WST_ETH = wstETH;
        WITHDRAWAL_QUEUE = withdrawalQueue;

        MIN_WITHDRAWALS_BATCH_SIZE = minWithdrawalsBatchSize;
    }

    function initialize(Duration minAssetsLockDuration) external {
        if (address(this) == _SELF) {
            revert NonProxyCallsForbidden();
        }
        _checkCallerIsDualGovernance();

        _escrowState.initialize(minAssetsLockDuration);

        ST_ETH.approve(address(WST_ETH), type(uint256).max);
        ST_ETH.approve(address(WITHDRAWAL_QUEUE), type(uint256).max);
    }

    // ---
    // Lock & unlock stETH
    // ---

    function lockStETH(uint256 amount) external returns (uint256 lockedStETHShares) {
        DUAL_GOVERNANCE.activateNextState();
        _escrowState.checkSignallingEscrow();

        lockedStETHShares = ST_ETH.getSharesByPooledEth(amount);
        _accounting.accountStETHSharesLock(msg.sender, SharesValues.from(lockedStETHShares));
        ST_ETH.transferSharesFrom(msg.sender, address(this), lockedStETHShares);

        DUAL_GOVERNANCE.activateNextState();
    }

    function unlockStETH() external returns (uint256 unlockedStETHShares) {
        DUAL_GOVERNANCE.activateNextState();
        _escrowState.checkSignallingEscrow();
        _accounting.checkMinAssetsLockDurationPassed(msg.sender, _escrowState.minAssetsLockDuration);

        unlockedStETHShares = _accounting.accountStETHSharesUnlock(msg.sender).toUint256();
        ST_ETH.transferShares(msg.sender, unlockedStETHShares);

        DUAL_GOVERNANCE.activateNextState();
    }

    // ---
    // Lock & unlock wstETH
    // ---

    function lockWstETH(uint256 amount) external returns (uint256 lockedStETHShares) {
        DUAL_GOVERNANCE.activateNextState();
        _escrowState.checkSignallingEscrow();

        WST_ETH.transferFrom(msg.sender, address(this), amount);
        lockedStETHShares = ST_ETH.getSharesByPooledEth(WST_ETH.unwrap(amount));
        _accounting.accountStETHSharesLock(msg.sender, SharesValues.from(lockedStETHShares));

        DUAL_GOVERNANCE.activateNextState();
    }

    function unlockWstETH() external returns (uint256 unlockedStETHShares) {
        DUAL_GOVERNANCE.activateNextState();
        _escrowState.checkSignallingEscrow();
        _accounting.checkMinAssetsLockDurationPassed(msg.sender, _escrowState.minAssetsLockDuration);

        SharesValue wstETHUnlocked = _accounting.accountStETHSharesUnlock(msg.sender);
        unlockedStETHShares = WST_ETH.wrap(ST_ETH.getPooledEthByShares(wstETHUnlocked.toUint256()));
        WST_ETH.transfer(msg.sender, unlockedStETHShares);

        DUAL_GOVERNANCE.activateNextState();
    }

    // ---
    // Lock & unlock unstETH
    // ---
    function lockUnstETH(uint256[] memory unstETHIds) external {
<<<<<<< HEAD
=======
        if (unstETHIds.length == 0) {
            revert EmptyUnstETHIds();
        }

        _escrowState.checkSignallingEscrow();
>>>>>>> 405fc20b
        DUAL_GOVERNANCE.activateNextState();
        _escrowState.checkSignallingEscrow();

        WithdrawalRequestStatus[] memory statuses = WITHDRAWAL_QUEUE.getWithdrawalStatus(unstETHIds);
        _accounting.accountUnstETHLock(msg.sender, unstETHIds, statuses);
        uint256 unstETHIdsCount = unstETHIds.length;
        for (uint256 i = 0; i < unstETHIdsCount; ++i) {
            WITHDRAWAL_QUEUE.transferFrom(msg.sender, address(this), unstETHIds[i]);
        }

        DUAL_GOVERNANCE.activateNextState();
    }

    function unlockUnstETH(uint256[] memory unstETHIds) external {
        DUAL_GOVERNANCE.activateNextState();
        _escrowState.checkSignallingEscrow();
        _accounting.checkMinAssetsLockDurationPassed(msg.sender, _escrowState.minAssetsLockDuration);

        _accounting.accountUnstETHUnlock(msg.sender, unstETHIds);
        uint256 unstETHIdsCount = unstETHIds.length;
        for (uint256 i = 0; i < unstETHIdsCount; ++i) {
            WITHDRAWAL_QUEUE.transferFrom(address(this), msg.sender, unstETHIds[i]);
        }

        DUAL_GOVERNANCE.activateNextState();
    }

    function markUnstETHFinalized(uint256[] memory unstETHIds, uint256[] calldata hints) external {
        _escrowState.checkSignallingEscrow();

        uint256[] memory claimableAmounts = WITHDRAWAL_QUEUE.getClaimableEther(unstETHIds, hints);
        _accounting.accountUnstETHFinalized(unstETHIds, claimableAmounts);
    }

    // ---
    // Convert to NFT
    // ---

    function requestWithdrawals(uint256[] calldata stETHAmounts) external returns (uint256[] memory unstETHIds) {
        _escrowState.checkSignallingEscrow();

        unstETHIds = WITHDRAWAL_QUEUE.requestWithdrawals(stETHAmounts, address(this));
        WithdrawalRequestStatus[] memory statuses = WITHDRAWAL_QUEUE.getWithdrawalStatus(unstETHIds);

        uint256 sharesTotal = 0;
        for (uint256 i = 0; i < statuses.length; ++i) {
            sharesTotal += statuses[i].amountOfShares;
        }
        _accounting.accountStETHSharesUnlock(msg.sender, SharesValues.from(sharesTotal));
        _accounting.accountUnstETHLock(msg.sender, unstETHIds, statuses);
    }

    // ---
    // Start rage quit
    // ---

    function startRageQuit(Duration rageQuitExtensionDelay, Duration rageQuitWithdrawalsTimelock) external {
        _checkCallerIsDualGovernance();
        _escrowState.startRageQuit(rageQuitExtensionDelay, rageQuitWithdrawalsTimelock);
        _batchesQueue.open(WITHDRAWAL_QUEUE.getLastRequestId());
    }

    // ---
    // Request withdrawal batches
    // ---

    function requestNextWithdrawalsBatch(uint256 batchSize) external {
        _escrowState.checkRageQuitEscrow();

        if (batchSize < MIN_WITHDRAWALS_BATCH_SIZE) {
            revert InvalidBatchSize(batchSize);
        }

        uint256 stETHRemaining = ST_ETH.balanceOf(address(this));
        uint256 minStETHWithdrawalRequestAmount = WITHDRAWAL_QUEUE.MIN_STETH_WITHDRAWAL_AMOUNT();
        uint256 maxStETHWithdrawalRequestAmount = WITHDRAWAL_QUEUE.MAX_STETH_WITHDRAWAL_AMOUNT();

        if (stETHRemaining < minStETHWithdrawalRequestAmount) {
            _batchesQueue.close();
        }

        uint256[] memory requestAmounts = WithdrawalsBatchesQueue.calcRequestAmounts({
            minRequestAmount: minStETHWithdrawalRequestAmount,
            maxRequestAmount: maxStETHWithdrawalRequestAmount,
            remainingAmount: Math.min(stETHRemaining, maxStETHWithdrawalRequestAmount * batchSize)
        });

        _batchesQueue.addUnstETHIds(WITHDRAWAL_QUEUE.requestWithdrawals(requestAmounts, address(this)));

        stETHRemaining = ST_ETH.balanceOf(address(this));

        if (stETHRemaining < minStETHWithdrawalRequestAmount) {
            _batchesQueue.close();
        }
    }

    // ---
    // Claim requested withdrawal batches
    // ---

    function claimNextWithdrawalsBatch(uint256 maxUnstETHIdsCount) external {
        _escrowState.checkRageQuitEscrow();
        _escrowState.checkBatchesClaimingInProgress();

        uint256[] memory unstETHIds = _batchesQueue.claimNextBatch(maxUnstETHIdsCount);

        _claimNextWithdrawalsBatch(
            unstETHIds[0],
            unstETHIds,
            WITHDRAWAL_QUEUE.findCheckpointHints(unstETHIds, 1, WITHDRAWAL_QUEUE.getLastCheckpointIndex())
        );
    }

    function claimNextWithdrawalsBatch(uint256 fromUnstETHId, uint256[] calldata hints) external {
        _escrowState.checkRageQuitEscrow();
        _escrowState.checkBatchesClaimingInProgress();

        uint256[] memory unstETHIds = _batchesQueue.claimNextBatch(hints.length);

        _claimNextWithdrawalsBatch(fromUnstETHId, unstETHIds, hints);
    }

    // ---
    // Start rage quit extension delay
    // ---

    function startRageQuitExtensionDelay() external {
        if (!_batchesQueue.isClosed()) {
            revert BatchesQueueIsNotClosed();
        }

        /// @dev This check is primarily required when only unstETH NFTs are locked in the Escrow
        /// and there are no WithdrawalBatches. In this scenario, the RageQuitExtensionDelay can only begin
        /// when the last locked unstETH id is finalized in the WithdrawalQueue.
        /// When the WithdrawalBatchesQueue is not empty, this invariant is maintained by the following:
        /// - Any locked unstETH during the VetoSignalling phase has an id less than any unstETH NFT created
        ///   during the request for withdrawal batches.
        /// - Claiming the withdrawal batches requires the finalization of the unstETH with the given id.
        /// - The finalization of unstETH NFTs occurs in FIFO order.
        if (_batchesQueue.getLastClaimedOrBoundaryUnstETHId() > WITHDRAWAL_QUEUE.getLastFinalizedRequestId()) {
            revert UnfinalizedUnstETHIds();
        }

        if (!_batchesQueue.isAllBatchesClaimed()) {
            revert UnclaimedBatches();
        }

        _escrowState.startRageQuitExtensionDelay();
    }

    // ---
    // Claim locked unstETH NFTs
    // ---

    function claimUnstETH(uint256[] calldata unstETHIds, uint256[] calldata hints) external {
        _escrowState.checkRageQuitEscrow();
        uint256[] memory claimableAmounts = WITHDRAWAL_QUEUE.getClaimableEther(unstETHIds, hints);

        ETHValue ethBalanceBefore = ETHValues.fromAddressBalance(address(this));
        WITHDRAWAL_QUEUE.claimWithdrawals(unstETHIds, hints);
        ETHValue ethBalanceAfter = ETHValues.fromAddressBalance(address(this));

        ETHValue totalAmountClaimed = _accounting.accountUnstETHClaimed(unstETHIds, claimableAmounts);
        assert(totalAmountClaimed == ethBalanceAfter - ethBalanceBefore);
    }

    // ---
    // Escrow management
    // ---

    function setMinAssetsLockDuration(Duration newMinAssetsLockDuration) external {
        _checkCallerIsDualGovernance();
        _escrowState.setMinAssetsLockDuration(newMinAssetsLockDuration);
    }

    // ---
    // Withdraw logic
    // ---

    function withdrawETH() external {
        _escrowState.checkRageQuitEscrow();
        _escrowState.checkWithdrawalsTimelockPassed();
        ETHValue ethToWithdraw = _accounting.accountStETHSharesWithdraw(msg.sender);
        ethToWithdraw.sendTo(payable(msg.sender));
    }

    function withdrawETH(uint256[] calldata unstETHIds) external {
        if (unstETHIds.length == 0) {
            revert EmptyUnstETHIds();
        }
        _escrowState.checkRageQuitEscrow();
        _escrowState.checkWithdrawalsTimelockPassed();
        ETHValue ethToWithdraw = _accounting.accountUnstETHWithdraw(msg.sender, unstETHIds);
        ethToWithdraw.sendTo(payable(msg.sender));
    }

    // ---
    // Getters
    // ---

    function getLockedAssetsTotals() external view returns (LockedAssetsTotals memory totals) {
        StETHAccounting memory stETHTotals = _accounting.stETHTotals;
        totals.stETHClaimedETH = stETHTotals.claimedETH.toUint256();
        totals.stETHLockedShares = stETHTotals.lockedShares.toUint256();

        UnstETHAccounting memory unstETHTotals = _accounting.unstETHTotals;
        totals.unstETHUnfinalizedShares = unstETHTotals.unfinalizedShares.toUint256();
        totals.unstETHFinalizedETH = unstETHTotals.finalizedETH.toUint256();
    }

    function getVetoerState(address vetoer) external view returns (VetoerState memory state) {
        HolderAssets storage assets = _accounting.assets[vetoer];

        state.unstETHIdsCount = assets.unstETHIds.length;
        state.stETHLockedShares = assets.stETHLockedShares.toUint256();
        state.unstETHLockedShares = assets.stETHLockedShares.toUint256();
        state.lastAssetsLockTimestamp = assets.lastAssetsLockTimestamp.toSeconds();
    }

    function getUnclaimedUnstETHIdsCount() external view returns (uint256) {
        return _batchesQueue.getTotalUnclaimedUnstETHIdsCount();
    }

    function getNextWithdrawalBatch(uint256 limit) external view returns (uint256[] memory unstETHIds) {
        return _batchesQueue.getNextWithdrawalsBatches(limit);
    }

    function isWithdrawalsBatchesFinalized() external view returns (bool) {
        return _batchesQueue.isClosed();
    }

    function isRageQuitExtensionDelayStarted() external view returns (bool) {
        return _escrowState.isRageQuitExtensionDelayStarted();
    }

    function getRageQuitExtensionDelayStartedAt() external view returns (Timestamp) {
        return _escrowState.rageQuitExtensionDelayStartedAt;
    }

    function getRageQuitSupport() external view returns (PercentD16) {
        StETHAccounting memory stETHTotals = _accounting.stETHTotals;
        UnstETHAccounting memory unstETHTotals = _accounting.unstETHTotals;

        uint256 finalizedETH = unstETHTotals.finalizedETH.toUint256();
        uint256 unfinalizedShares = (stETHTotals.lockedShares + unstETHTotals.unfinalizedShares).toUint256();

        return PercentsD16.fromFraction({
            numerator: ST_ETH.getPooledEthByShares(unfinalizedShares) + finalizedETH,
            denominator: ST_ETH.totalSupply() + finalizedETH
        });
    }

    function isRageQuitFinalized() external view returns (bool) {
        return _escrowState.isRageQuitEscrow() && _escrowState.isRageQuitExtensionDelayPassed();
    }

    // ---
    // Receive ETH
    // ---

    receive() external payable {
        if (msg.sender != address(WITHDRAWAL_QUEUE)) {
            revert InvalidETHSender(msg.sender, address(WITHDRAWAL_QUEUE));
        }
    }

    // ---
    // Internal methods
    // ---

    function _claimNextWithdrawalsBatch(
        uint256 fromUnstETHId,
        uint256[] memory unstETHIds,
        uint256[] memory hints
    ) internal {
        if (fromUnstETHId != unstETHIds[0]) {
            revert UnexpectedUnstETHId();
        }

        if (hints.length != unstETHIds.length) {
            revert InvalidHintsLength(hints.length, unstETHIds.length);
        }

        ETHValue ethBalanceBefore = ETHValues.fromAddressBalance(address(this));
        WITHDRAWAL_QUEUE.claimWithdrawals(unstETHIds, hints);
        ETHValue ethBalanceAfter = ETHValues.fromAddressBalance(address(this));

        _accounting.accountClaimedStETH(ethBalanceAfter - ethBalanceBefore);
    }

    function _checkCallerIsDualGovernance() internal view {
        if (msg.sender != address(DUAL_GOVERNANCE)) {
            revert CallerIsNotDualGovernance(msg.sender);
        }
    }
}<|MERGE_RESOLUTION|>--- conflicted
+++ resolved
@@ -184,14 +184,10 @@
     // Lock & unlock unstETH
     // ---
     function lockUnstETH(uint256[] memory unstETHIds) external {
-<<<<<<< HEAD
-=======
         if (unstETHIds.length == 0) {
             revert EmptyUnstETHIds();
         }
 
-        _escrowState.checkSignallingEscrow();
->>>>>>> 405fc20b
         DUAL_GOVERNANCE.activateNextState();
         _escrowState.checkSignallingEscrow();
 
