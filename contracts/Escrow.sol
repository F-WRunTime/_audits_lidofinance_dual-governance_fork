// SPDX-License-Identifier: MIT
pragma solidity 0.8.26;

import {Math} from "@openzeppelin/contracts/utils/math/Math.sol";

import {Duration} from "./types/Duration.sol";
import {Timestamp} from "./types/Timestamp.sol";
import {ETHValue, ETHValues} from "./types/ETHValue.sol";
import {SharesValue, SharesValues} from "./types/SharesValue.sol";
import {PercentD16, PercentsD16} from "./types/PercentD16.sol";

import {IEscrow} from "./interfaces/IEscrow.sol";
import {IStETH} from "./interfaces/IStETH.sol";
import {IWstETH} from "./interfaces/IWstETH.sol";
import {IWithdrawalQueue, WithdrawalRequestStatus} from "./interfaces/IWithdrawalQueue.sol";
import {IDualGovernance} from "./interfaces/IDualGovernance.sol";

import {EscrowState} from "./libraries/EscrowState.sol";
import {WithdrawalsBatchesQueue} from "./libraries/WithdrawalBatchesQueue.sol";
import {HolderAssets, StETHAccounting, UnstETHAccounting, AssetsAccounting} from "./libraries/AssetsAccounting.sol";

/// @notice Summary of the total locked assets in the Escrow
/// @param stETHLockedShares Total number of stETH shares locked in the Escrow
/// @param stETHClaimedETH Total amount of ETH claimed from the stETH locked in the Escrow
/// @param unstETHUnfinalizedShares Total number of shares from unstETH NFTs that have not yet been
/// marked as finalized
/// @param unstETHFinalizedETH Total claimable amount of ETH from unstETH NFTs that have been marked
/// as finalized
struct LockedAssetsTotals {
    uint256 stETHLockedShares;
    uint256 stETHClaimedETH;
    uint256 unstETHUnfinalizedShares;
    uint256 unstETHFinalizedETH;
}

struct VetoerState {
    uint256 stETHLockedShares;
    uint256 unstETHLockedShares;
    uint256 unstETHIdsCount;
    uint256 lastAssetsLockTimestamp;
}

contract Escrow is IEscrow {
    using EscrowState for EscrowState.Context;
    using AssetsAccounting for AssetsAccounting.Context;
    using WithdrawalsBatchesQueue for WithdrawalsBatchesQueue.Context;

    // ---
    // Errors
    // ---

    error UnclaimedBatches();
    error UnexpectedUnstETHId();
    error UnfinalizedUnstETHIds();
    error NonProxyCallsForbidden();
    error BatchesQueueIsNotClosed();
    error EmptyUnstETHIds();
    error InvalidBatchSize(uint256 size);
    error CallerIsNotDualGovernance(address caller);
    error InvalidHintsLength(uint256 actual, uint256 expected);
    error InvalidETHSender(address actual, address expected);

    // ---
<<<<<<< HEAD
=======
    // Events
    // ---

    event ConfigProviderSet(address newConfigProvider);

    // ---
    // Constants
    // ---

    /// @dev The lower limit for stETH transfers when requesting a withdrawal batch
    /// during the Rage Quit phase. For more details, see https://github.com/lidofinance/lido-dao/issues/442.
    /// The current value is chosen to ensure functionality over an extended period, spanning several decades.
    uint256 private constant _MIN_TRANSFERRABLE_ST_ETH_AMOUNT = 8 wei;

    // ---
>>>>>>> 94cb4172
    // Sanity check params immutables
    // ---

    uint256 public immutable MIN_WITHDRAWALS_BATCH_SIZE;

    // ---
    // Dependencies immutables
    // ---

    IStETH public immutable ST_ETH;
    IWstETH public immutable WST_ETH;
    IWithdrawalQueue public immutable WITHDRAWAL_QUEUE;

    // ---
    // Implementation immutables

    address private immutable _SELF;
    IDualGovernance public immutable DUAL_GOVERNANCE;

    // ---
    // Aspects
    // ---

    EscrowState.Context internal _escrowState;
    AssetsAccounting.Context private _accounting;
    WithdrawalsBatchesQueue.Context private _batchesQueue;

    // ---
    // Construction & initializing
    // ---

    constructor(
        IStETH stETH,
        IWstETH wstETH,
        IWithdrawalQueue withdrawalQueue,
        IDualGovernance dualGovernance,
        uint256 minWithdrawalsBatchSize
    ) {
        _SELF = address(this);
        DUAL_GOVERNANCE = dualGovernance;

        ST_ETH = stETH;
        WST_ETH = wstETH;
        WITHDRAWAL_QUEUE = withdrawalQueue;

        MIN_WITHDRAWALS_BATCH_SIZE = minWithdrawalsBatchSize;
    }

    function initialize(Duration minAssetsLockDuration) external {
        if (address(this) == _SELF) {
            revert NonProxyCallsForbidden();
        }
        _checkCallerIsDualGovernance();

        _escrowState.initialize(minAssetsLockDuration);

        ST_ETH.approve(address(WST_ETH), type(uint256).max);
        ST_ETH.approve(address(WITHDRAWAL_QUEUE), type(uint256).max);
    }

    // ---
    // Lock & unlock stETH
    // ---

    function lockStETH(uint256 amount) external returns (uint256 lockedStETHShares) {
        DUAL_GOVERNANCE.activateNextState();
        _escrowState.checkSignallingEscrow();

        lockedStETHShares = ST_ETH.getSharesByPooledEth(amount);
        _accounting.accountStETHSharesLock(msg.sender, SharesValues.from(lockedStETHShares));
        ST_ETH.transferSharesFrom(msg.sender, address(this), lockedStETHShares);

        DUAL_GOVERNANCE.activateNextState();
    }

    function unlockStETH() external returns (uint256 unlockedStETHShares) {
        DUAL_GOVERNANCE.activateNextState();
        _escrowState.checkSignallingEscrow();
        _accounting.checkMinAssetsLockDurationPassed(msg.sender, _escrowState.minAssetsLockDuration);

        unlockedStETHShares = _accounting.accountStETHSharesUnlock(msg.sender).toUint256();
        ST_ETH.transferShares(msg.sender, unlockedStETHShares);

        DUAL_GOVERNANCE.activateNextState();
    }

    // ---
    // Lock & unlock wstETH
    // ---

    function lockWstETH(uint256 amount) external returns (uint256 lockedStETHShares) {
        DUAL_GOVERNANCE.activateNextState();
        _escrowState.checkSignallingEscrow();

        WST_ETH.transferFrom(msg.sender, address(this), amount);
        lockedStETHShares = ST_ETH.getSharesByPooledEth(WST_ETH.unwrap(amount));
        _accounting.accountStETHSharesLock(msg.sender, SharesValues.from(lockedStETHShares));

        DUAL_GOVERNANCE.activateNextState();
    }

    function unlockWstETH() external returns (uint256 unlockedStETHShares) {
        DUAL_GOVERNANCE.activateNextState();
        _escrowState.checkSignallingEscrow();
        _accounting.checkMinAssetsLockDurationPassed(msg.sender, _escrowState.minAssetsLockDuration);

        SharesValue wstETHUnlocked = _accounting.accountStETHSharesUnlock(msg.sender);
        unlockedStETHShares = WST_ETH.wrap(ST_ETH.getPooledEthByShares(wstETHUnlocked.toUint256()));
        WST_ETH.transfer(msg.sender, unlockedStETHShares);

        DUAL_GOVERNANCE.activateNextState();
    }

    // ---
    // Lock & unlock unstETH
    // ---
    function lockUnstETH(uint256[] memory unstETHIds) external {
        if (unstETHIds.length == 0) {
            revert EmptyUnstETHIds();
        }

        DUAL_GOVERNANCE.activateNextState();
        _escrowState.checkSignallingEscrow();

        WithdrawalRequestStatus[] memory statuses = WITHDRAWAL_QUEUE.getWithdrawalStatus(unstETHIds);
        _accounting.accountUnstETHLock(msg.sender, unstETHIds, statuses);
        uint256 unstETHIdsCount = unstETHIds.length;
        for (uint256 i = 0; i < unstETHIdsCount; ++i) {
            WITHDRAWAL_QUEUE.transferFrom(msg.sender, address(this), unstETHIds[i]);
        }

        DUAL_GOVERNANCE.activateNextState();
    }

    function unlockUnstETH(uint256[] memory unstETHIds) external {
        DUAL_GOVERNANCE.activateNextState();
        _escrowState.checkSignallingEscrow();
        _accounting.checkMinAssetsLockDurationPassed(msg.sender, _escrowState.minAssetsLockDuration);

        _accounting.accountUnstETHUnlock(msg.sender, unstETHIds);
        uint256 unstETHIdsCount = unstETHIds.length;
        for (uint256 i = 0; i < unstETHIdsCount; ++i) {
            WITHDRAWAL_QUEUE.transferFrom(address(this), msg.sender, unstETHIds[i]);
        }

        DUAL_GOVERNANCE.activateNextState();
    }

    function markUnstETHFinalized(uint256[] memory unstETHIds, uint256[] calldata hints) external {
        _escrowState.checkSignallingEscrow();

        uint256[] memory claimableAmounts = WITHDRAWAL_QUEUE.getClaimableEther(unstETHIds, hints);
        _accounting.accountUnstETHFinalized(unstETHIds, claimableAmounts);
    }

    // ---
    // Convert to NFT
    // ---

    function requestWithdrawals(uint256[] calldata stETHAmounts) external returns (uint256[] memory unstETHIds) {
        _escrowState.checkSignallingEscrow();

        unstETHIds = WITHDRAWAL_QUEUE.requestWithdrawals(stETHAmounts, address(this));
        WithdrawalRequestStatus[] memory statuses = WITHDRAWAL_QUEUE.getWithdrawalStatus(unstETHIds);

        uint256 sharesTotal = 0;
        for (uint256 i = 0; i < statuses.length; ++i) {
            sharesTotal += statuses[i].amountOfShares;
        }
        _accounting.accountStETHSharesUnlock(msg.sender, SharesValues.from(sharesTotal));
        _accounting.accountUnstETHLock(msg.sender, unstETHIds, statuses);
    }

    // ---
    // Start rage quit
    // ---

    function startRageQuit(Duration rageQuitExtensionDelay, Duration rageQuitWithdrawalsTimelock) external {
        _checkCallerIsDualGovernance();
        _escrowState.startRageQuit(rageQuitExtensionDelay, rageQuitWithdrawalsTimelock);
        _batchesQueue.open(WITHDRAWAL_QUEUE.getLastRequestId());
    }

    // ---
    // Request withdrawal batches
    // ---

    function requestNextWithdrawalsBatch(uint256 batchSize) external {
        _escrowState.checkRageQuitEscrow();

        if (batchSize < MIN_WITHDRAWALS_BATCH_SIZE) {
            revert InvalidBatchSize(batchSize);
        }

        uint256 stETHRemaining = ST_ETH.balanceOf(address(this));
        uint256 minStETHWithdrawalRequestAmount = WITHDRAWAL_QUEUE.MIN_STETH_WITHDRAWAL_AMOUNT();
        uint256 maxStETHWithdrawalRequestAmount = WITHDRAWAL_QUEUE.MAX_STETH_WITHDRAWAL_AMOUNT();

        /// @dev This check ensures that even if MIN_STETH_WITHDRAWAL_AMOUNT is set too low,
        /// the withdrawal batch request process can still be completed successfully
        if (stETHRemaining < Math.max(_MIN_TRANSFERRABLE_ST_ETH_AMOUNT, minStETHWithdrawalRequestAmount)) {
            return _batchesQueue.close();
        }

        uint256[] memory requestAmounts = WithdrawalsBatchesQueue.calcRequestAmounts({
            minRequestAmount: minStETHWithdrawalRequestAmount,
            maxRequestAmount: maxStETHWithdrawalRequestAmount,
            remainingAmount: Math.min(stETHRemaining, maxStETHWithdrawalRequestAmount * batchSize)
        });

        _batchesQueue.addUnstETHIds(WITHDRAWAL_QUEUE.requestWithdrawals(requestAmounts, address(this)));

        stETHRemaining = ST_ETH.balanceOf(address(this));

        if (stETHRemaining < minStETHWithdrawalRequestAmount) {
            _batchesQueue.close();
        }
    }

    // ---
    // Claim requested withdrawal batches
    // ---

    function claimNextWithdrawalsBatch(uint256 maxUnstETHIdsCount) external {
        _escrowState.checkRageQuitEscrow();
        _escrowState.checkBatchesClaimingInProgress();

        uint256[] memory unstETHIds = _batchesQueue.claimNextBatch(maxUnstETHIdsCount);

        _claimNextWithdrawalsBatch(
            unstETHIds[0],
            unstETHIds,
            WITHDRAWAL_QUEUE.findCheckpointHints(unstETHIds, 1, WITHDRAWAL_QUEUE.getLastCheckpointIndex())
        );
    }

    function claimNextWithdrawalsBatch(uint256 fromUnstETHId, uint256[] calldata hints) external {
        _escrowState.checkRageQuitEscrow();
        _escrowState.checkBatchesClaimingInProgress();

        uint256[] memory unstETHIds = _batchesQueue.claimNextBatch(hints.length);

        _claimNextWithdrawalsBatch(fromUnstETHId, unstETHIds, hints);
    }

    // ---
    // Start rage quit extension delay
    // ---

    function startRageQuitExtensionDelay() external {
        if (!_batchesQueue.isClosed()) {
            revert BatchesQueueIsNotClosed();
        }

        /// @dev This check is primarily required when only unstETH NFTs are locked in the Escrow
        /// and there are no WithdrawalBatches. In this scenario, the RageQuitExtensionDelay can only begin
        /// when the last locked unstETH id is finalized in the WithdrawalQueue.
        /// When the WithdrawalBatchesQueue is not empty, this invariant is maintained by the following:
        /// - Any locked unstETH during the VetoSignalling phase has an id less than any unstETH NFT created
        ///   during the request for withdrawal batches.
        /// - Claiming the withdrawal batches requires the finalization of the unstETH with the given id.
        /// - The finalization of unstETH NFTs occurs in FIFO order.
        if (_batchesQueue.getLastClaimedOrBoundaryUnstETHId() > WITHDRAWAL_QUEUE.getLastFinalizedRequestId()) {
            revert UnfinalizedUnstETHIds();
        }

        if (!_batchesQueue.isAllBatchesClaimed()) {
            revert UnclaimedBatches();
        }

        _escrowState.startRageQuitExtensionDelay();
    }

    // ---
    // Claim locked unstETH NFTs
    // ---

    function claimUnstETH(uint256[] calldata unstETHIds, uint256[] calldata hints) external {
        _escrowState.checkRageQuitEscrow();
        uint256[] memory claimableAmounts = WITHDRAWAL_QUEUE.getClaimableEther(unstETHIds, hints);

        ETHValue ethBalanceBefore = ETHValues.fromAddressBalance(address(this));
        WITHDRAWAL_QUEUE.claimWithdrawals(unstETHIds, hints);
        ETHValue ethBalanceAfter = ETHValues.fromAddressBalance(address(this));

        ETHValue totalAmountClaimed = _accounting.accountUnstETHClaimed(unstETHIds, claimableAmounts);
        assert(totalAmountClaimed == ethBalanceAfter - ethBalanceBefore);
    }

    // ---
    // Escrow management
    // ---

    function setMinAssetsLockDuration(Duration newMinAssetsLockDuration) external {
        _checkCallerIsDualGovernance();
        _escrowState.setMinAssetsLockDuration(newMinAssetsLockDuration);
    }

    // ---
    // Withdraw logic
    // ---

    function withdrawETH() external {
        _escrowState.checkRageQuitEscrow();
        _escrowState.checkWithdrawalsTimelockPassed();
        ETHValue ethToWithdraw = _accounting.accountStETHSharesWithdraw(msg.sender);
        ethToWithdraw.sendTo(payable(msg.sender));
    }

    function withdrawETH(uint256[] calldata unstETHIds) external {
        if (unstETHIds.length == 0) {
            revert EmptyUnstETHIds();
        }
        _escrowState.checkRageQuitEscrow();
        _escrowState.checkWithdrawalsTimelockPassed();
        ETHValue ethToWithdraw = _accounting.accountUnstETHWithdraw(msg.sender, unstETHIds);
        ethToWithdraw.sendTo(payable(msg.sender));
    }

    // ---
    // Getters
    // ---

    function getLockedAssetsTotals() external view returns (LockedAssetsTotals memory totals) {
        StETHAccounting memory stETHTotals = _accounting.stETHTotals;
        totals.stETHClaimedETH = stETHTotals.claimedETH.toUint256();
        totals.stETHLockedShares = stETHTotals.lockedShares.toUint256();

        UnstETHAccounting memory unstETHTotals = _accounting.unstETHTotals;
        totals.unstETHUnfinalizedShares = unstETHTotals.unfinalizedShares.toUint256();
        totals.unstETHFinalizedETH = unstETHTotals.finalizedETH.toUint256();
    }

    function getVetoerState(address vetoer) external view returns (VetoerState memory state) {
        HolderAssets storage assets = _accounting.assets[vetoer];

        state.unstETHIdsCount = assets.unstETHIds.length;
        state.stETHLockedShares = assets.stETHLockedShares.toUint256();
        state.unstETHLockedShares = assets.unstETHLockedShares.toUint256();
        state.lastAssetsLockTimestamp = assets.lastAssetsLockTimestamp.toSeconds();
    }

    function getUnclaimedUnstETHIdsCount() external view returns (uint256) {
        return _batchesQueue.getTotalUnclaimedUnstETHIdsCount();
    }

    function getNextWithdrawalBatch(uint256 limit) external view returns (uint256[] memory unstETHIds) {
        return _batchesQueue.getNextWithdrawalsBatches(limit);
    }

    function isWithdrawalsBatchesFinalized() external view returns (bool) {
        return _batchesQueue.isClosed();
    }

    function isRageQuitExtensionDelayStarted() external view returns (bool) {
        return _escrowState.isRageQuitExtensionDelayStarted();
    }

    function getRageQuitExtensionDelayStartedAt() external view returns (Timestamp) {
        return _escrowState.rageQuitExtensionDelayStartedAt;
    }

    function getRageQuitSupport() external view returns (PercentD16) {
        StETHAccounting memory stETHTotals = _accounting.stETHTotals;
        UnstETHAccounting memory unstETHTotals = _accounting.unstETHTotals;

        uint256 finalizedETH = unstETHTotals.finalizedETH.toUint256();
        uint256 unfinalizedShares = (stETHTotals.lockedShares + unstETHTotals.unfinalizedShares).toUint256();

        return PercentsD16.fromFraction({
            numerator: ST_ETH.getPooledEthByShares(unfinalizedShares) + finalizedETH,
            denominator: ST_ETH.totalSupply() + finalizedETH
        });
    }

    function isRageQuitFinalized() external view returns (bool) {
        return _escrowState.isRageQuitEscrow() && _escrowState.isRageQuitExtensionDelayPassed();
    }

    // ---
    // Receive ETH
    // ---

    receive() external payable {
        if (msg.sender != address(WITHDRAWAL_QUEUE)) {
            revert InvalidETHSender(msg.sender, address(WITHDRAWAL_QUEUE));
        }
    }

    // ---
    // Internal methods
    // ---

    function _claimNextWithdrawalsBatch(
        uint256 fromUnstETHId,
        uint256[] memory unstETHIds,
        uint256[] memory hints
    ) internal {
        if (fromUnstETHId != unstETHIds[0]) {
            revert UnexpectedUnstETHId();
        }

        if (hints.length != unstETHIds.length) {
            revert InvalidHintsLength(hints.length, unstETHIds.length);
        }

        ETHValue ethBalanceBefore = ETHValues.fromAddressBalance(address(this));
        WITHDRAWAL_QUEUE.claimWithdrawals(unstETHIds, hints);
        ETHValue ethBalanceAfter = ETHValues.fromAddressBalance(address(this));

        _accounting.accountClaimedStETH(ethBalanceAfter - ethBalanceBefore);
    }

    function _checkCallerIsDualGovernance() internal view {
        if (msg.sender != address(DUAL_GOVERNANCE)) {
            revert CallerIsNotDualGovernance(msg.sender);
        }
    }
}<|MERGE_RESOLUTION|>--- conflicted
+++ resolved
@@ -61,14 +61,6 @@
     error InvalidETHSender(address actual, address expected);
 
     // ---
-<<<<<<< HEAD
-=======
-    // Events
-    // ---
-
-    event ConfigProviderSet(address newConfigProvider);
-
-    // ---
     // Constants
     // ---
 
@@ -78,7 +70,6 @@
     uint256 private constant _MIN_TRANSFERRABLE_ST_ETH_AMOUNT = 8 wei;
 
     // ---
->>>>>>> 94cb4172
     // Sanity check params immutables
     // ---
 
