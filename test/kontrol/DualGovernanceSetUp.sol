pragma solidity 0.8.23;

import {Clones} from "@openzeppelin/contracts/proxy/Clones.sol";

import "contracts/Configuration.sol";
import "contracts/DualGovernance.sol";
import "contracts/EmergencyProtectedTimelock.sol";
import "contracts/Escrow.sol";
import "contracts/model/StETHModel.sol";
import "contracts/model/WstETHAdapted.sol";
import "contracts/model/WithdrawalQueueModel.sol";

import "test/kontrol/StorageSetup.sol";

contract DualGovernanceSetUp is StorageSetup {
    using DualGovernanceState for DualGovernanceState.Store;

    Configuration config;
    DualGovernance dualGovernance;
    EmergencyProtectedTimelock timelock;
    StETHModel stEth;
    WstETHAdapted wstEth;
    WithdrawalQueueModel withdrawalQueue;
    IEscrow signallingEscrow;
    IEscrow rageQuitEscrow;

    function setUp() public {
        vm.chainId(1); // Set block.chainid so it's not symbolic

        stEth = new StETHModel();
        wstEth = new WstETHAdapted(IStETH(stEth));
        withdrawalQueue = new WithdrawalQueueModel();

        // Placeholder addresses
        address adminExecutor = address(uint160(uint256(keccak256("adminExecutor"))));
        address emergencyGovernance = address(uint160(uint256(keccak256("emergencyGovernance"))));
        address adminProposer = address(uint160(uint256(keccak256("adminProposer"))));

        config = new Configuration(adminExecutor, emergencyGovernance, new address[](0));
        timelock = new EmergencyProtectedTimelock(address(config));
        Escrow escrowMasterCopy = new Escrow(address(stEth), address(wstEth), address(withdrawalQueue), address(config));
        dualGovernance =
            new DualGovernance(address(config), address(timelock), address(escrowMasterCopy), adminProposer);
        signallingEscrow = IEscrow(dualGovernance.getVetoSignallingEscrow());
        rageQuitEscrow = IEscrow(Clones.clone(address(escrowMasterCopy)));

        // ?STORAGE
        // ?WORD: totalPooledEther
        // ?WORD0: totalShares
        // ?WORD1: shares[signallingEscrow]
        _stEthStorageSetup(stEth, signallingEscrow);

        // ?STORAGE0
        // ?WORD2: currentState
        // ?WORD3: enteredAt
        // ?WORD4: vetoSignallingActivationTime
        // ?WORD5: vetoSignallingReactivationTime
        // ?WORD6: lastAdoptableStaateExitedAt
        // ?WORD7: rageQuitRound
        _dualGovernanceStorageSetup(dualGovernance, signallingEscrow, rageQuitEscrow);

        // ?STORAGE1
        // ?WORD8: lockedShares
        // ?WORD9: claimedETH
        // ?WORD10: unfinalizedShares
        // ?WORD11: finalizedETH
<<<<<<< HEAD
        // ?WORD12: storageStatus
=======
        // ?WORD12: batchesQueue
>>>>>>> f3caac73
        // ?WORD13: rageQuitExtensionDelay
        // ?WORD14: rageQuitWithdrawalsTimelock
        // ?WORD15: rageQuitTimelockStartedAt
        _signallingEscrowStorageSetup(signallingEscrow, dualGovernance);

        // ?STORAGE2
        // ?WORD16: lockedShares
        // ?WORD17: claimedETH
        // ?WORD18: unfinalizedShares
        // ?WORD19: finalizedETH
<<<<<<< HEAD
        // ?WORD20: storageStatus
=======
        // ?WORD20: batchesQueue
>>>>>>> f3caac73
        // ?WORD21: rageQuitExtensionDelay
        // ?WORD22: rageQuitWithdrawalsTimelock
        // ?WORD23: rageQuitTimelockStartedAt
        _rageQuitEscrowStorageSetup(rageQuitEscrow, dualGovernance);

        // ?STORAGE3
        kevm.symbolicStorage(address(timelock));

        // ?STORAGE4
        kevm.symbolicStorage(address(withdrawalQueue));
    }
}<|MERGE_RESOLUTION|>--- conflicted
+++ resolved
@@ -64,11 +64,7 @@
         // ?WORD9: claimedETH
         // ?WORD10: unfinalizedShares
         // ?WORD11: finalizedETH
-<<<<<<< HEAD
-        // ?WORD12: storageStatus
-=======
         // ?WORD12: batchesQueue
->>>>>>> f3caac73
         // ?WORD13: rageQuitExtensionDelay
         // ?WORD14: rageQuitWithdrawalsTimelock
         // ?WORD15: rageQuitTimelockStartedAt
@@ -79,11 +75,7 @@
         // ?WORD17: claimedETH
         // ?WORD18: unfinalizedShares
         // ?WORD19: finalizedETH
-<<<<<<< HEAD
-        // ?WORD20: storageStatus
-=======
         // ?WORD20: batchesQueue
->>>>>>> f3caac73
         // ?WORD21: rageQuitExtensionDelay
         // ?WORD22: rageQuitWithdrawalsTimelock
         // ?WORD23: rageQuitTimelockStartedAt
