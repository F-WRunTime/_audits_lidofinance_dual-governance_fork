// SPDX-License-Identifier: MIT
pragma solidity 0.8.23;

import {Math} from "@openzeppelin/contracts/utils/math/Math.sol";

import {Duration} from "./types/Duration.sol";
import {Timestamp, Timestamps} from "./types/Timestamp.sol";

import {IEscrow} from "./interfaces/IEscrow.sol";
import {IConfiguration} from "./interfaces/IConfiguration.sol";

import {IStETH} from "./interfaces/IStETH.sol";
import {IWstETH} from "./interfaces/IWstETH.sol";
import {IWithdrawalQueue, WithdrawalRequestStatus} from "./interfaces/IWithdrawalQueue.sol";

import {
    ETHValue,
    ETHValues,
    SharesValue,
    SharesValues,
    HolderAssets,
    StETHAccounting,
    UnstETHAccounting,
    AssetsAccounting
} from "./libraries/AssetsAccounting.sol";
import {WithdrawalsBatchesQueue} from "./libraries/WithdrawalBatchesQueue.sol";

interface IDualGovernance {
    function activateNextState() external;
}

enum EscrowState {
    NotInitialized,
    SignallingEscrow,
    RageQuitEscrow
}

struct LockedAssetsTotals {
    uint256 stETHLockedShares;
    uint256 stETHClaimedETH;
    uint256 unstETHUnfinalizedShares;
    uint256 unstETHFinalizedETH;
}

struct VetoerState {
    uint256 stETHLockedShares;
    uint256 unstETHLockedShares;
    uint256 unstETHIdsCount;
    uint256 lastAssetsLockTimestamp;
}

contract Escrow is IEscrow {
    using AssetsAccounting for AssetsAccounting.State;
    using WithdrawalsBatchesQueue for WithdrawalsBatchesQueue.State;

    error UnexpectedUnstETHId();
    error InvalidHintsLength(uint256 actual, uint256 expected);
    error ClaimingIsFinished();
    error InvalidBatchSize(uint256 size);
    error WithdrawalsTimelockNotPassed();
    error InvalidETHSender(address actual, address expected);
    error NotDualGovernance(address actual, address expected);
    error MasterCopyCallForbidden();
    error InvalidState(EscrowState actual, EscrowState expected);
    error RageQuitExtraTimelockNotStarted();

    address public immutable MASTER_COPY;

    // TODO: move to config
    uint256 public immutable MIN_BATCH_SIZE = 8;
    uint256 public immutable MAX_BATCH_SIZE = 128;

    uint256 public immutable MIN_WITHDRAWAL_REQUEST_AMOUNT;
    uint256 public immutable MAX_WITHDRAWAL_REQUEST_AMOUNT;

    IStETH public immutable ST_ETH;
    IWstETH public immutable WST_ETH;
    IWithdrawalQueue public immutable WITHDRAWAL_QUEUE;

    IConfiguration public immutable CONFIG;

    EscrowState internal _escrowState;
    IDualGovernance private _dualGovernance;
    AssetsAccounting.State private _accounting;
    WithdrawalsBatchesQueue.State private _batchesQueue;

<<<<<<< HEAD
    uint256 internal _rageQuitExtraTimelock;
    uint256 internal _rageQuitTimelockStartedAt;
    uint256 internal _rageQuitWithdrawalsTimelock;
=======
    Duration internal _rageQuitExtraTimelock;
    Duration internal _rageQuitWithdrawalsTimelock;
    Timestamp internal _rageQuitTimelockStartedAt;
>>>>>>> 3e95f3e0

    constructor(address stETH, address wstETH, address withdrawalQueue, address config) {
        ST_ETH = IStETH(stETH);
        WST_ETH = IWstETH(wstETH);
        MASTER_COPY = address(this);
        CONFIG = IConfiguration(config);
        WITHDRAWAL_QUEUE = IWithdrawalQueue(withdrawalQueue);
        MIN_WITHDRAWAL_REQUEST_AMOUNT = WITHDRAWAL_QUEUE.MIN_STETH_WITHDRAWAL_AMOUNT();
        MAX_WITHDRAWAL_REQUEST_AMOUNT = WITHDRAWAL_QUEUE.MAX_STETH_WITHDRAWAL_AMOUNT();
    }

    function initialize(address dualGovernance) external {
        if (address(this) == MASTER_COPY) {
            revert MasterCopyCallForbidden();
        }
        _checkEscrowState(EscrowState.NotInitialized);

        _escrowState = EscrowState.SignallingEscrow;
        _dualGovernance = IDualGovernance(dualGovernance);

        ST_ETH.approve(address(WST_ETH), type(uint256).max);
        ST_ETH.approve(address(WITHDRAWAL_QUEUE), type(uint256).max);
    }

    // ---
    // Lock & Unlock stETH
    // ---

    function lockStETH(uint256 amount) external {
        uint256 shares = ST_ETH.getSharesByPooledEth(amount);
        _accounting.accountStETHSharesLock(msg.sender, SharesValues.from(shares));
        ST_ETH.transferSharesFrom(msg.sender, address(this), shares);
        _activateNextGovernanceState();
    }

    function unlockStETH() external {
        _accounting.checkAssetsUnlockDelayPassed(msg.sender, CONFIG.SIGNALLING_ESCROW_MIN_LOCK_TIME());
        SharesValue sharesUnlocked = _accounting.accountStETHSharesUnlock(msg.sender);
        ST_ETH.transferShares(msg.sender, sharesUnlocked.toUint256());
        _activateNextGovernanceState();
    }

    // ---
    // Lock / Unlock wstETH
    // ---

    function lockWstETH(uint256 amount) external {
        WST_ETH.transferFrom(msg.sender, address(this), amount);
        uint256 stETHAmount = WST_ETH.unwrap(amount);
        _accounting.accountStETHSharesLock(msg.sender, SharesValues.from(ST_ETH.getSharesByPooledEth(stETHAmount)));
        _activateNextGovernanceState();
    }

    function unlockWstETH() external returns (uint256) {
        _accounting.checkAssetsUnlockDelayPassed(msg.sender, CONFIG.SIGNALLING_ESCROW_MIN_LOCK_TIME());
        SharesValue wstETHUnlocked = _accounting.accountStETHSharesUnlock(msg.sender);
        uint256 wstETHAmount = WST_ETH.wrap(ST_ETH.getPooledEthByShares(wstETHUnlocked.toUint256()));
        WST_ETH.transfer(msg.sender, wstETHAmount);
        _activateNextGovernanceState();
        return wstETHAmount;
    }

    // ---
    // Lock / Unlock unstETH
    // ---
    function lockUnstETH(uint256[] memory unstETHIds) external {
        WithdrawalRequestStatus[] memory statuses = WITHDRAWAL_QUEUE.getWithdrawalStatus(unstETHIds);
        _accounting.accountUnstETHLock(msg.sender, unstETHIds, statuses);

        uint256 unstETHIdsCount = unstETHIds.length;
        for (uint256 i = 0; i < unstETHIdsCount; ++i) {
            WITHDRAWAL_QUEUE.transferFrom(msg.sender, address(this), unstETHIds[i]);
        }
    }

    function unlockUnstETH(uint256[] memory unstETHIds) external {
        _accounting.checkAssetsUnlockDelayPassed(msg.sender, CONFIG.SIGNALLING_ESCROW_MIN_LOCK_TIME());
        _accounting.accountUnstETHUnlock(msg.sender, unstETHIds);
        uint256 unstETHIdsCount = unstETHIds.length;
        for (uint256 i = 0; i < unstETHIdsCount; ++i) {
            WITHDRAWAL_QUEUE.transferFrom(address(this), msg.sender, unstETHIds[i]);
        }
    }

    function markUnstETHFinalized(uint256[] memory unstETHIds, uint256[] calldata hints) external {
        _checkEscrowState(EscrowState.SignallingEscrow);

        uint256[] memory claimableAmounts = WITHDRAWAL_QUEUE.getClaimableEther(unstETHIds, hints);
        _accounting.accountUnstETHFinalized(unstETHIds, claimableAmounts);
    }

    // ---
    // Convert to NFT
    // ---

    function requestWithdrawals(uint256[] calldata stEthAmounts) external returns (uint256[] memory unstETHIds) {
        unstETHIds = WITHDRAWAL_QUEUE.requestWithdrawals(stEthAmounts, address(this));
        WithdrawalRequestStatus[] memory statuses = WITHDRAWAL_QUEUE.getWithdrawalStatus(unstETHIds);

        uint256 sharesTotal = 0;
        for (uint256 i = 0; i < statuses.length; ++i) {
            sharesTotal += statuses[i].amountOfShares;
        }
        _accounting.accountStETHSharesUnlock(msg.sender, SharesValues.from(sharesTotal));
        _accounting.accountUnstETHLock(msg.sender, unstETHIds, statuses);
    }

    // ---
    // State Updates
    // ---

    function startRageQuit(Duration rageQuitExtraTimelock, Duration rageQuitWithdrawalsTimelock) external {
        _checkDualGovernance(msg.sender);
        _checkEscrowState(EscrowState.SignallingEscrow);

        _batchesQueue.open();
        _escrowState = EscrowState.RageQuitEscrow;
        _rageQuitExtraTimelock = rageQuitExtraTimelock;
        _rageQuitWithdrawalsTimelock = rageQuitWithdrawalsTimelock;
    }

    function requestNextWithdrawalsBatch(uint256 maxBatchSize) external {
        _checkEscrowState(EscrowState.RageQuitEscrow);
        _batchesQueue.checkOpened();

        if (maxBatchSize < MIN_BATCH_SIZE || maxBatchSize > MAX_BATCH_SIZE) {
            revert InvalidBatchSize(maxBatchSize);
        }

        uint256 stETHRemaining = ST_ETH.balanceOf(address(this));
        if (stETHRemaining < MIN_WITHDRAWAL_REQUEST_AMOUNT) {
            return _batchesQueue.close();
        }

        uint256[] memory requestAmounts = WithdrawalsBatchesQueue.calcRequestAmounts({
            minRequestAmount: MIN_WITHDRAWAL_REQUEST_AMOUNT,
            requestAmount: MAX_WITHDRAWAL_REQUEST_AMOUNT,
            amount: Math.min(stETHRemaining, MAX_WITHDRAWAL_REQUEST_AMOUNT * maxBatchSize)
        });

        _batchesQueue.add(WITHDRAWAL_QUEUE.requestWithdrawals(requestAmounts, address(this)));
    }

    function claimWithdrawalsBatch(uint256 maxUnstETHIdsCount) external {
        _checkEscrowState(EscrowState.RageQuitEscrow);
        if (_rageQuitTimelockStartedAt != 0) {
            revert ClaimingIsFinished();
        }

        uint256[] memory unstETHIds = _batchesQueue.claimNextBatch(maxUnstETHIdsCount);

        _claimWithdrawalsBatch(
            unstETHIds, WITHDRAWAL_QUEUE.findCheckpointHints(unstETHIds, 1, WITHDRAWAL_QUEUE.getLastCheckpointIndex())
        );
    }

    function claimWithdrawalsBatch(uint256 fromUnstETHIds, uint256[] calldata hints) external {
        _checkEscrowState(EscrowState.RageQuitEscrow);
        if (_rageQuitTimelockStartedAt != 0) {
            revert ClaimingIsFinished();
        }

        uint256[] memory unstETHIds = _batchesQueue.claimNextBatch(hints.length);

        if (unstETHIds.length > 0 && fromUnstETHIds != unstETHIds[0]) {
            revert UnexpectedUnstETHId();
        }
<<<<<<< HEAD
        if (hints.length != unstETHIds.length) {
            revert InvalidHintsLength(hints.length, unstETHIds.length);
=======
        if (_accounting.getIsWithdrawalsClaimed()) {
            _rageQuitTimelockStartedAt = Timestamps.now();
>>>>>>> 3e95f3e0
        }

        _claimWithdrawalsBatch(unstETHIds, hints);
    }

    function claimUnstETH(uint256[] calldata unstETHIds, uint256[] calldata hints) external {
        _checkEscrowState(EscrowState.RageQuitEscrow);
        uint256[] memory claimableAmounts = WITHDRAWAL_QUEUE.getClaimableEther(unstETHIds, hints);

        uint256 ethBalanceBefore = address(this).balance;
        WITHDRAWAL_QUEUE.claimWithdrawals(unstETHIds, hints);
        uint256 ethBalanceAfter = address(this).balance;

        ETHValue totalAmountClaimed = _accounting.accountUnstETHClaimed(unstETHIds, claimableAmounts);
        assert(totalAmountClaimed == ETHValues.from(ethBalanceAfter - ethBalanceBefore));
    }

    // ---
    // Withdraw Logic
    // ---

    function withdrawETH() external {
        _checkEscrowState(EscrowState.RageQuitEscrow);
        _checkWithdrawalsTimelockPassed();
        ETHValue ethToWithdraw = _accounting.accountStETHSharesWithdraw(msg.sender);
        ethToWithdraw.sendTo(payable(msg.sender));
    }

    function withdrawETH(uint256[] calldata unstETHIds) external {
        _checkEscrowState(EscrowState.RageQuitEscrow);
        _checkWithdrawalsTimelockPassed();
        ETHValue ethToWithdraw = _accounting.accountUnstETHWithdraw(msg.sender, unstETHIds);
        ethToWithdraw.sendTo(payable(msg.sender));
    }

    // ---
    // Getters
    // ---

    function getLockedAssetsTotals() external view returns (LockedAssetsTotals memory totals) {
        StETHAccounting memory stETHTotals = _accounting.stETHTotals;
        totals.stETHClaimedETH = stETHTotals.claimedETH.toUint256();
        totals.stETHLockedShares = stETHTotals.lockedShares.toUint256();

        UnstETHAccounting memory unstETHTotals = _accounting.unstETHTotals;
        totals.unstETHUnfinalizedShares = unstETHTotals.unfinalizedShares.toUint256();
        totals.unstETHFinalizedETH = unstETHTotals.finalizedETH.toUint256();
    }

    function getVetoerState(address vetoer) external view returns (VetoerState memory state) {
        HolderAssets storage assets = _accounting.assets[vetoer];

        state.unstETHIdsCount = assets.unstETHIds.length;
        state.stETHLockedShares = assets.stETHLockedShares.toUint256();
        state.unstETHLockedShares = assets.stETHLockedShares.toUint256();
        state.lastAssetsLockTimestamp = assets.lastAssetsLockTimestamp;
    }

    function getNextWithdrawalBatches(uint256 limit) external view returns (uint256[] memory unstETHIds) {
        return _batchesQueue.getNextWithdrawalsBatches(limit);
    }

    function getIsWithdrawalsBatchesFinalized() external view returns (bool) {
        return _batchesQueue.isClosed();
    }

    function getIsWithdrawalsClaimed() external view returns (bool) {
        return _rageQuitTimelockStartedAt != 0;
    }

    function getRageQuitTimelockStartedAt() external view returns (Timestamp) {
        return _rageQuitTimelockStartedAt;
    }

    function getRageQuitSupport() external view returns (uint256 rageQuitSupport) {
        StETHAccounting memory stETHTotals = _accounting.stETHTotals;
        UnstETHAccounting memory unstETHTotals = _accounting.unstETHTotals;

        uint256 finalizedETH = unstETHTotals.finalizedETH.toUint256();
        uint256 ufinalizedShares = (stETHTotals.lockedShares + unstETHTotals.unfinalizedShares).toUint256();

        rageQuitSupport = (
            10 ** 18 * (ST_ETH.getPooledEthByShares(ufinalizedShares) + finalizedETH)
                / (ST_ETH.totalSupply() + finalizedETH)
        );
    }

    function isRageQuitFinalized() external view returns (bool) {
<<<<<<< HEAD
        return _escrowState == EscrowState.RageQuitEscrow && _batchesQueue.isClosed() && _rageQuitTimelockStartedAt != 0
            && block.timestamp > _rageQuitTimelockStartedAt + _rageQuitExtraTimelock;
=======
        if (_escrowState != EscrowState.RageQuitEscrow) return false;
        if (!_accounting.getIsWithdrawalsClaimed()) return false;
        if (_rageQuitTimelockStartedAt.isZero()) return false;
        return Timestamps.now() > _rageQuitExtraTimelock.addTo(_rageQuitTimelockStartedAt);
>>>>>>> 3e95f3e0
    }

    // ---
    // RECEIVE
    // ---

    receive() external payable {
        if (msg.sender != address(WITHDRAWAL_QUEUE)) {
            revert InvalidETHSender(msg.sender, address(WITHDRAWAL_QUEUE));
        }
    }

    // ---
    // Internal Methods
    // ---

    function _claimWithdrawalsBatch(uint256[] memory unstETHIds, uint256[] memory hints) internal {
        uint256 ethBalanceBefore = address(this).balance;
        WITHDRAWAL_QUEUE.claimWithdrawals(unstETHIds, hints);
        uint256 ethAmountClaimed = address(this).balance - ethBalanceBefore;

        _accounting.accountClaimedStETH(ETHValues.from(ethAmountClaimed));

        if (_batchesQueue.isClosed() && _batchesQueue.isAllUnstETHClaimed()) {
            _rageQuitTimelockStartedAt = block.timestamp;
        }
    }

    function _activateNextGovernanceState() internal {
        _dualGovernance.activateNextState();
    }

    function _checkEscrowState(EscrowState expected) internal view {
        if (_escrowState != expected) {
            revert InvalidState(_escrowState, expected);
        }
    }

    function _checkDualGovernance(address account) internal view {
        if (account != address(_dualGovernance)) {
            revert NotDualGovernance(account, address(_dualGovernance));
        }
    }

    function _checkWithdrawalsTimelockPassed() internal view {
        if (_rageQuitTimelockStartedAt.isZero()) {
            revert RageQuitExtraTimelockNotStarted();
        }
        Duration withdrawalsTimelock = _rageQuitExtraTimelock + _rageQuitWithdrawalsTimelock;
        if (Timestamps.now() <= withdrawalsTimelock.addTo(_rageQuitTimelockStartedAt)) {
            revert WithdrawalsTimelockNotPassed();
        }
    }
}<|MERGE_RESOLUTION|>--- conflicted
+++ resolved
@@ -84,15 +84,9 @@
     AssetsAccounting.State private _accounting;
     WithdrawalsBatchesQueue.State private _batchesQueue;
 
-<<<<<<< HEAD
-    uint256 internal _rageQuitExtraTimelock;
-    uint256 internal _rageQuitTimelockStartedAt;
-    uint256 internal _rageQuitWithdrawalsTimelock;
-=======
     Duration internal _rageQuitExtraTimelock;
     Duration internal _rageQuitWithdrawalsTimelock;
     Timestamp internal _rageQuitTimelockStartedAt;
->>>>>>> 3e95f3e0
 
     constructor(address stETH, address wstETH, address withdrawalQueue, address config) {
         ST_ETH = IStETH(stETH);
@@ -238,7 +232,7 @@
 
     function claimWithdrawalsBatch(uint256 maxUnstETHIdsCount) external {
         _checkEscrowState(EscrowState.RageQuitEscrow);
-        if (_rageQuitTimelockStartedAt != 0) {
+        if (!_rageQuitTimelockStartedAt.isZero()) {
             revert ClaimingIsFinished();
         }
 
@@ -251,7 +245,7 @@
 
     function claimWithdrawalsBatch(uint256 fromUnstETHIds, uint256[] calldata hints) external {
         _checkEscrowState(EscrowState.RageQuitEscrow);
-        if (_rageQuitTimelockStartedAt != 0) {
+        if (!_rageQuitTimelockStartedAt.isZero()) {
             revert ClaimingIsFinished();
         }
 
@@ -260,13 +254,8 @@
         if (unstETHIds.length > 0 && fromUnstETHIds != unstETHIds[0]) {
             revert UnexpectedUnstETHId();
         }
-<<<<<<< HEAD
         if (hints.length != unstETHIds.length) {
             revert InvalidHintsLength(hints.length, unstETHIds.length);
-=======
-        if (_accounting.getIsWithdrawalsClaimed()) {
-            _rageQuitTimelockStartedAt = Timestamps.now();
->>>>>>> 3e95f3e0
         }
 
         _claimWithdrawalsBatch(unstETHIds, hints);
@@ -322,7 +311,7 @@
         state.unstETHIdsCount = assets.unstETHIds.length;
         state.stETHLockedShares = assets.stETHLockedShares.toUint256();
         state.unstETHLockedShares = assets.stETHLockedShares.toUint256();
-        state.lastAssetsLockTimestamp = assets.lastAssetsLockTimestamp;
+        state.lastAssetsLockTimestamp = assets.lastAssetsLockTimestamp.toSeconds();
     }
 
     function getNextWithdrawalBatches(uint256 limit) external view returns (uint256[] memory unstETHIds) {
@@ -334,7 +323,7 @@
     }
 
     function getIsWithdrawalsClaimed() external view returns (bool) {
-        return _rageQuitTimelockStartedAt != 0;
+        return !_rageQuitTimelockStartedAt.isZero();
     }
 
     function getRageQuitTimelockStartedAt() external view returns (Timestamp) {
@@ -355,15 +344,11 @@
     }
 
     function isRageQuitFinalized() external view returns (bool) {
-<<<<<<< HEAD
-        return _escrowState == EscrowState.RageQuitEscrow && _batchesQueue.isClosed() && _rageQuitTimelockStartedAt != 0
-            && block.timestamp > _rageQuitTimelockStartedAt + _rageQuitExtraTimelock;
-=======
-        if (_escrowState != EscrowState.RageQuitEscrow) return false;
-        if (!_accounting.getIsWithdrawalsClaimed()) return false;
-        if (_rageQuitTimelockStartedAt.isZero()) return false;
-        return Timestamps.now() > _rageQuitExtraTimelock.addTo(_rageQuitTimelockStartedAt);
->>>>>>> 3e95f3e0
+        return (
+            _escrowState == EscrowState.RageQuitEscrow && _batchesQueue.isClosed()
+                && !_rageQuitTimelockStartedAt.isZero()
+                && Timestamps.now() > _rageQuitExtraTimelock.addTo(_rageQuitTimelockStartedAt)
+        );
     }
 
     // ---
@@ -388,7 +373,7 @@
         _accounting.accountClaimedStETH(ETHValues.from(ethAmountClaimed));
 
         if (_batchesQueue.isClosed() && _batchesQueue.isAllUnstETHClaimed()) {
-            _rageQuitTimelockStartedAt = block.timestamp;
+            _rageQuitTimelockStartedAt = Timestamps.now();
         }
     }
 
