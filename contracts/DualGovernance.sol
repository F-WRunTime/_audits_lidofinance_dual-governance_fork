// SPDX-License-Identifier: MIT
pragma solidity 0.8.23;

import {ITimelock, IGovernance} from "./interfaces/ITimelock.sol";

import {ConfigurationProvider} from "./ConfigurationProvider.sol";
import {Proposers, Proposer} from "./libraries/Proposers.sol";
import {ExecutorCall} from "./libraries/Proposals.sol";
import {EmergencyProtection} from "./libraries/EmergencyProtection.sol";
import {DualGovernanceState, State as GovernanceState} from "./libraries/DualGovernanceState.sol";

contract DualGovernance is IGovernance, ConfigurationProvider {
    using Proposers for Proposers.State;
    using DualGovernanceState for DualGovernanceState.Store;

    event TiebreakerSet(address tiebreakCommittee);
    event ProposalScheduled(uint256 proposalId);

    error ProposalNotExecutable(uint256 proposalId);
    error NotTiebreaker(address account, address tiebreakCommittee);

    ITimelock public immutable TIMELOCK;

    address internal _tiebreaker;

    Proposers.State internal _proposers;
    DualGovernanceState.Store internal _dgState;
    EmergencyProtection.State internal _emergencyProtection;
    mapping(uint256 proposalId => uint256 executableAfter) internal _scheduledProposals;

    constructor(
        address config,
        address timelock,
        address escrowMasterCopy,
        address adminProposer
    ) ConfigurationProvider(config) {
        TIMELOCK = ITimelock(timelock);

        _dgState.initialize(escrowMasterCopy);
        _proposers.register(adminProposer, CONFIG.ADMIN_EXECUTOR());
    }

    function submit(ExecutorCall[] calldata calls) external returns (uint256 proposalId) {
        _proposers.checkProposer(msg.sender);
        _dgState.activateNextState(CONFIG);
        _dgState.checkProposalsCreationAllowed();
        _dgState.setLastProposalCreationTimestamp();
        Proposer memory proposer = _proposers.get(msg.sender);
        proposalId = TIMELOCK.submit(proposer.executor, calls);
    }

    function schedule(uint256 proposalId) external {
        _dgState.activateNextState(CONFIG);
        _dgState.checkProposalsAdoptionAllowed();
        TIMELOCK.schedule(proposalId);
        emit ProposalScheduled(proposalId);
    }

    function cancelAll() external {
        _proposers.checkAdminProposer(CONFIG, msg.sender);
        TIMELOCK.cancelAll();
    }

<<<<<<< HEAD
    function state() external view returns (GovernanceState state_) {
        state_ = GOV_STATE;
    }

    function signallingEscrow() external returns (address) {
        return GOV_STATE.signallingEscrow();
=======
    function signallingEscrow() external view returns (address) {
        return address(_dgState.signallingEscrow);
>>>>>>> f2a1a620
    }

    function isScheduled(uint256 proposalId) external view returns (bool) {
        return _scheduledProposals[proposalId] != 0;
    }

    function canSchedule(uint256 proposalId) external view returns (bool) {
        return _dgState.isProposalsAdoptionAllowed() && TIMELOCK.canSchedule(proposalId);
    }

    // ---
    // Dual Governance State
    // ---

    function activateNextState() external {
        _dgState.activateNextState(CONFIG);
    }

    function currentState() external view returns (GovernanceState) {
        return _dgState.currentState();
    }

    function getVetoSignallingState()
        external
        view
        returns (bool isActive, uint256 duration, uint256 activatedAt, uint256 enteredAt)
    {
        (isActive, duration, activatedAt, enteredAt) = _dgState.getVetoSignallingState(CONFIG);
    }

    function getVetoSignallingDeactivationState()
        external
        view
        returns (bool isActive, uint256 duration, uint256 enteredAt)
    {
        (isActive, duration, enteredAt) = _dgState.getVetoSignallingDeactivationState(CONFIG);
    }

    function getVetoSignallingDuration() external view returns (uint256) {
        return _dgState.getVetoSignallingDuration(CONFIG);
    }

    // ---
    // Proposers & Executors Management
    // ---

    function registerProposer(address proposer, address executor) external {
        _checkAdminExecutor(msg.sender);
        _proposers.register(proposer, executor);
    }

    function unregisterProposer(address proposer) external {
        _checkAdminExecutor(msg.sender);
        _proposers.unregister(CONFIG, proposer);
    }

    function getProposer(address account) external view returns (Proposer memory proposer) {
        proposer = _proposers.get(account);
    }

    function getProposers() external view returns (Proposer[] memory proposers) {
        proposers = _proposers.all();
    }

    function isProposer(address account) external view returns (bool) {
        return _proposers.isProposer(account);
    }

    function isExecutor(address account) external view returns (bool) {
        return _proposers.isExecutor(account);
    }

    // ---
    // Tiebreaker Protection
    // ---

    function tiebreakerSchedule(uint256 proposalId) external {
        _checkTiebreakerCommittee(msg.sender);
        _dgState.checkTiebreak(CONFIG);
        TIMELOCK.schedule(proposalId);
    }

    function setTiebreakerProtection(address newTiebreaker) external {
        _checkAdminExecutor(msg.sender);
        address oldTiebreaker = _tiebreaker;
        if (newTiebreaker != oldTiebreaker) {
            _tiebreaker = newTiebreaker;
            emit TiebreakerSet(newTiebreaker);
        }
    }

    // ---
    // Internal Helper Methods
    // ---

    function _checkTiebreakerCommittee(address account) internal view {
        if (account != _tiebreaker) {
            revert NotTiebreaker(account, _tiebreaker);
        }
    }
}<|MERGE_RESOLUTION|>--- conflicted
+++ resolved
@@ -61,17 +61,8 @@
         TIMELOCK.cancelAll();
     }
 
-<<<<<<< HEAD
-    function state() external view returns (GovernanceState state_) {
-        state_ = GOV_STATE;
-    }
-
-    function signallingEscrow() external returns (address) {
-        return GOV_STATE.signallingEscrow();
-=======
     function signallingEscrow() external view returns (address) {
         return address(_dgState.signallingEscrow);
->>>>>>> f2a1a620
     }
 
     function isScheduled(uint256 proposalId) external view returns (bool) {
