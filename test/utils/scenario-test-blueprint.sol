// SPDX-License-Identifier: MIT
pragma solidity 0.8.26;

import {Test} from "forge-std/Test.sol";
import {Timestamp, Timestamps} from "contracts/types/Timestamp.sol";
import {Durations, Duration as DurationType} from "contracts/types/Duration.sol";

import {Strings} from "@openzeppelin/contracts/utils/Strings.sol";
import {
    TransparentUpgradeableProxy,
    ProxyAdmin
} from "@openzeppelin/contracts/proxy/transparent/TransparentUpgradeableProxy.sol";

import {Escrow, VetoerState, LockedAssetsTotals} from "contracts/Escrow.sol";
import {IConfiguration, Configuration} from "contracts/Configuration.sol";
import {Executor} from "contracts/Executor.sol";

import {EmergencyActivationCommittee} from "contracts/committees/EmergencyActivationCommittee.sol";
import {EmergencyExecutionCommittee} from "contracts/committees/EmergencyExecutionCommittee.sol";
import {TiebreakerCore} from "contracts/committees/TiebreakerCore.sol";
import {TiebreakerSubCommittee} from "contracts/committees/TiebreakerSubCommittee.sol";

import {ResealManager} from "contracts/ResealManager.sol";

import {
    ProposalStatus,
    EmergencyState,
    EmergencyProtection,
    EmergencyProtectedTimelock
} from "contracts/EmergencyProtectedTimelock.sol";

import {TimelockedGovernance, IGovernance} from "contracts/TimelockedGovernance.sol";
import {DualGovernance, DualGovernanceState, State} from "contracts/DualGovernance.sol";

import {ExternalCall} from "contracts/libraries/ExternalCalls.sol";

import {Percents, percents} from "../utils/percents.sol";
import {
    IERC20,
    IStEth,
    IWstETH,
    IWithdrawalQueue,
    WithdrawalRequestStatus,
    IDangerousContract
} from "../utils/interfaces.sol";
import {ExternalCallHelpers} from "../utils/executor-calls.sol";
import {Utils, TargetMock, console} from "../utils/utils.sol";

import {DAO_VOTING, ST_ETH, WST_ETH, WITHDRAWAL_QUEUE, DAO_AGENT} from "../utils/mainnet-addresses.sol";

struct Balances {
    uint256 stETHAmount;
    uint256 stETHShares;
    uint256 wstETHAmount;
    uint256 wstETHShares;
}

uint256 constant PERCENTS_PRECISION = 16;

function countDigits(uint256 number) pure returns (uint256 digitsCount) {
    do {
        digitsCount++;
    } while (number / 10 != 0);
}

DurationType constant ONE_SECOND = DurationType.wrap(1);

contract ScenarioTestBlueprint is Test {
    address internal immutable _ADMIN_PROPOSER = DAO_VOTING;
    DurationType internal immutable _EMERGENCY_MODE_DURATION = Durations.from(180 days);
    DurationType internal immutable _EMERGENCY_PROTECTION_DURATION = Durations.from(90 days);
    address internal immutable _EMERGENCY_ACTIVATION_COMMITTEE = makeAddr("EMERGENCY_ACTIVATION_COMMITTEE");
    address internal immutable _EMERGENCY_EXECUTION_COMMITTEE = makeAddr("EMERGENCY_EXECUTION_COMMITTEE");

    DurationType internal immutable _SEALING_DURATION = Durations.from(14 days);
    DurationType internal immutable _SEALING_COMMITTEE_LIFETIME = Durations.from(365 days);
    address internal immutable _SEALING_COMMITTEE = makeAddr("SEALING_COMMITTEE");

    IStEth public immutable _ST_ETH = IStEth(ST_ETH);
    IWstETH public immutable _WST_ETH = IWstETH(WST_ETH);
    IWithdrawalQueue public immutable _WITHDRAWAL_QUEUE = IWithdrawalQueue(WITHDRAWAL_QUEUE);

    EmergencyActivationCommittee internal _emergencyActivationCommittee;
    EmergencyExecutionCommittee internal _emergencyExecutionCommittee;
    TiebreakerCore internal _tiebreakerCommittee;
    TiebreakerSubCommittee[] internal _tiebreakerSubCommittees;

    TargetMock internal _target;

    IConfiguration internal _config;
    IConfiguration internal _configImpl;
    ProxyAdmin internal _configProxyAdmin;
    TransparentUpgradeableProxy internal _configProxy;

    Escrow internal _escrowMasterCopy;

    Executor internal _adminExecutor;

    EmergencyProtectedTimelock internal _timelock;
    TimelockedGovernance internal _timelockedGovernance;
    DualGovernance internal _dualGovernance;

    ResealManager internal _resealManager;

    address[] internal _sealableWithdrawalBlockers = [WITHDRAWAL_QUEUE];

    // ---
    // Helper Getters
    // ---
    function _getVetoSignallingEscrow() internal view returns (Escrow) {
        return Escrow(payable(_dualGovernance.getVetoSignallingEscrow()));
    }

    function _getRageQuitEscrow() internal view returns (Escrow) {
        address rageQuitEscrow = _dualGovernance.getRageQuitEscrow();
        return Escrow(payable(rageQuitEscrow));
    }

    function _getTargetRegularStaffCalls() internal view returns (ExternalCall[] memory) {
        return ExternalCallHelpers.create(address(_target), abi.encodeCall(IDangerousContract.doRegularStaff, (42)));
    }

    function _getVetoSignallingState()
        internal
        view
        returns (bool isActive, uint256 duration, uint256 activatedAt, uint256 enteredAt)
    {
        DurationType duration_;
        Timestamp activatedAt_;
        Timestamp enteredAt_;
        (isActive, duration_, activatedAt_, enteredAt_) = _dualGovernance.getVetoSignallingState();
        duration = DurationType.unwrap(duration_);
        enteredAt = Timestamp.unwrap(enteredAt_);
        activatedAt = Timestamp.unwrap(activatedAt_);
    }

    function _getVetoSignallingDeactivationState()
        internal
        view
        returns (bool isActive, uint256 duration, uint256 enteredAt)
    {
        Timestamp enteredAt_;
        DurationType duration_;
        (isActive, duration_, enteredAt_) = _dualGovernance.getVetoSignallingDeactivationState();
        duration = DurationType.unwrap(duration_);
        enteredAt = Timestamp.unwrap(enteredAt_);
    }

    // ---
    // Network Configuration
    // ---
    function _selectFork() internal {
        Utils.selectFork();
    }

    // ---
    // Balances Manipulation
    // ---

    function _depositStETH(
        address account,
        uint256 amountToMint
    ) internal returns (uint256 sharesMinted, uint256 amountMinted) {
        return Utils.depositStETH(account, amountToMint);
    }

    function _setupStETHWhale(address vetoer) internal returns (uint256 shares, uint256 amount) {
        Utils.removeLidoStakingLimit();
        return Utils.setupStETHWhale(vetoer, percents("10.0"));
    }

    function _setupStETHWhale(
        address vetoer,
        Percents memory vetoPowerInPercents
    ) internal returns (uint256 shares, uint256 amount) {
        Utils.removeLidoStakingLimit();
        return Utils.setupStETHWhale(vetoer, vetoPowerInPercents);
    }

    function _getBalances(address vetoer) internal view returns (Balances memory balances) {
        uint256 stETHAmount = _ST_ETH.balanceOf(vetoer);
        uint256 wstETHShares = _WST_ETH.balanceOf(vetoer);
        balances = Balances({
            stETHAmount: stETHAmount,
            stETHShares: _ST_ETH.getSharesByPooledEth(stETHAmount),
            wstETHAmount: _ST_ETH.getPooledEthByShares(wstETHShares),
            wstETHShares: wstETHShares
        });
    }

    // ---
    // Escrow Manipulation
    // ---
    function _lockStETH(address vetoer, Percents memory vetoPowerInPercents) internal returns (uint256 amount) {
        (, amount) = _setupStETHWhale(vetoer, vetoPowerInPercents);
        _lockStETH(vetoer, amount);
    }

    function _lockStETH(address vetoer, uint256 amount) internal {
        Escrow escrow = _getVetoSignallingEscrow();
        vm.startPrank(vetoer);
        if (_ST_ETH.allowance(vetoer, address(escrow)) < amount) {
            _ST_ETH.approve(address(escrow), amount);
        }
        escrow.lockStETH(amount);
        vm.stopPrank();
    }

    function _unlockStETH(address vetoer) internal {
        vm.startPrank(vetoer);
        _getVetoSignallingEscrow().unlockStETH();
        vm.stopPrank();
    }

    function _lockWstETH(address vetoer, uint256 amount) internal {
        Escrow escrow = _getVetoSignallingEscrow();
        vm.startPrank(vetoer);
        if (_WST_ETH.allowance(vetoer, address(escrow)) < amount) {
            _WST_ETH.approve(address(escrow), amount);
        }
        escrow.lockWstETH(amount);
        vm.stopPrank();
    }

    function _unlockWstETH(address vetoer) internal {
        Escrow escrow = _getVetoSignallingEscrow();
        uint256 wstETHBalanceBefore = _WST_ETH.balanceOf(vetoer);
        VetoerState memory vetoerStateBefore = escrow.getVetoerState(vetoer);

        vm.startPrank(vetoer);
        uint256 wstETHUnlocked = escrow.unlockWstETH();
        vm.stopPrank();

        // 1 wei rounding issue may arise because of the wrapping stETH into wstETH before
        // sending funds to the user
        assertApproxEqAbs(wstETHUnlocked, vetoerStateBefore.stETHLockedShares, 1);
        assertApproxEqAbs(_WST_ETH.balanceOf(vetoer), wstETHBalanceBefore + vetoerStateBefore.stETHLockedShares, 1);
    }

    function _lockUnstETH(address vetoer, uint256[] memory unstETHIds) internal {
        Escrow escrow = _getVetoSignallingEscrow();
        VetoerState memory vetoerStateBefore = escrow.getVetoerState(vetoer);
        LockedAssetsTotals memory lockedAssetsTotalsBefore = escrow.getLockedAssetsTotals();

        uint256 unstETHTotalSharesLocked = 0;
        WithdrawalRequestStatus[] memory statuses = _WITHDRAWAL_QUEUE.getWithdrawalStatus(unstETHIds);
        for (uint256 i = 0; i < unstETHIds.length; ++i) {
            unstETHTotalSharesLocked += statuses[i].amountOfShares;
        }

        vm.startPrank(vetoer);
        _WITHDRAWAL_QUEUE.setApprovalForAll(address(escrow), true);
        escrow.lockUnstETH(unstETHIds);
        _WITHDRAWAL_QUEUE.setApprovalForAll(address(escrow), false);
        vm.stopPrank();

        for (uint256 i = 0; i < unstETHIds.length; ++i) {
            assertEq(_WITHDRAWAL_QUEUE.ownerOf(unstETHIds[i]), address(escrow));
        }

        VetoerState memory vetoerStateAfter = escrow.getVetoerState(vetoer);
        assertEq(vetoerStateAfter.unstETHIdsCount, vetoerStateBefore.unstETHIdsCount + unstETHIds.length);

        LockedAssetsTotals memory lockedAssetsTotalsAfter = escrow.getLockedAssetsTotals();
        assertEq(
            lockedAssetsTotalsAfter.unstETHUnfinalizedShares,
            lockedAssetsTotalsBefore.unstETHUnfinalizedShares + unstETHTotalSharesLocked
        );
    }

    function _unlockUnstETH(address vetoer, uint256[] memory unstETHIds) internal {
        Escrow escrow = _getVetoSignallingEscrow();
        VetoerState memory vetoerStateBefore = escrow.getVetoerState(vetoer);
        LockedAssetsTotals memory lockedAssetsTotalsBefore = escrow.getLockedAssetsTotals();

        uint256 unstETHTotalSharesUnlocked = 0;
        WithdrawalRequestStatus[] memory statuses = _WITHDRAWAL_QUEUE.getWithdrawalStatus(unstETHIds);
        for (uint256 i = 0; i < unstETHIds.length; ++i) {
            unstETHTotalSharesUnlocked += statuses[i].amountOfShares;
        }

        vm.prank(vetoer);
        escrow.unlockUnstETH(unstETHIds);

        for (uint256 i = 0; i < unstETHIds.length; ++i) {
            assertEq(_WITHDRAWAL_QUEUE.ownerOf(unstETHIds[i]), vetoer);
        }

        VetoerState memory vetoerStateAfter = escrow.getVetoerState(vetoer);
        assertEq(vetoerStateAfter.unstETHIdsCount, vetoerStateBefore.unstETHIdsCount - unstETHIds.length);

        // TODO: implement correct assert. It must consider was unstETH finalized or not
        LockedAssetsTotals memory lockedAssetsTotalsAfter = escrow.getLockedAssetsTotals();
        assertEq(
            lockedAssetsTotalsAfter.unstETHUnfinalizedShares,
            lockedAssetsTotalsBefore.unstETHUnfinalizedShares - unstETHTotalSharesUnlocked
        );
    }

    // ---
    // Dual Governance State Manipulation
    // ---
    function _activateNextState() internal {
        _dualGovernance.activateNextState();
    }

    // ---
    // Proposals Submission
    // ---
    function _submitProposal(
        IGovernance governance,
        string memory description,
        ExternalCall[] memory calls
    ) internal returns (uint256 proposalId) {
        uint256 proposalsCountBefore = _timelock.getProposalsCount();

        bytes memory script =
            Utils.encodeEvmCallScript(address(governance), abi.encodeCall(IGovernance.submitProposal, (calls)));
        uint256 voteId = Utils.adoptVote(DAO_VOTING, description, script);

        // The scheduled calls count is the same until the vote is enacted
        assertEq(_timelock.getProposalsCount(), proposalsCountBefore);

        // executing the vote
        Utils.executeVote(DAO_VOTING, voteId);

        proposalId = _timelock.getProposalsCount();
        // new call is scheduled but has not executable yet
        assertEq(proposalId, proposalsCountBefore + 1);
    }

    function _scheduleProposal(IGovernance governance, uint256 proposalId) internal {
        governance.scheduleProposal(proposalId);
    }

    function _executeProposal(uint256 proposalId) internal {
        _timelock.execute(proposalId);
    }

    function _scheduleAndExecuteProposal(IGovernance governance, uint256 proposalId) internal {
        _scheduleProposal(governance, proposalId);
        _executeProposal(proposalId);
    }

    // ---
    // Assertions
    // ---

    function _assertSubmittedProposalData(uint256 proposalId, ExternalCall[] memory calls) internal {
        _assertSubmittedProposalData(proposalId, _config.ADMIN_EXECUTOR(), calls);
    }

    function _assertSubmittedProposalData(uint256 proposalId, address executor, ExternalCall[] memory calls) internal {
        EmergencyProtectedTimelock.Proposal memory proposal = _timelock.getProposal(proposalId);
        assertEq(proposal.id, proposalId, "unexpected proposal id");
        assertEq(proposal.status, ProposalStatus.Submitted, "unexpected status value");
        assertEq(proposal.executor, executor, "unexpected executor");
        assertEq(Timestamp.unwrap(proposal.submittedAt), block.timestamp, "unexpected scheduledAt");
        assertEq(proposal.calls.length, calls.length, "unexpected calls length");

        for (uint256 i = 0; i < proposal.calls.length; ++i) {
            ExternalCall memory expected = calls[i];
            ExternalCall memory actual = proposal.calls[i];

            assertEq(actual.value, expected.value);
            assertEq(actual.target, expected.target);
            assertEq(actual.payload, expected.payload);
        }
    }

    function _assertTargetMockCalls(address sender, ExternalCall[] memory calls) internal {
        TargetMock.Call[] memory called = _target.getCalls();
        assertEq(called.length, calls.length);

        for (uint256 i = 0; i < calls.length; ++i) {
            assertEq(called[i].sender, sender);
            assertEq(called[i].value, calls[i].value);
            assertEq(called[i].data, calls[i].payload);
            assertEq(called[i].blockNumber, block.number);
        }
        _target.reset();
    }

    function _assertTargetMockCalls(address[] memory senders, ExternalCall[] memory calls) internal {
        TargetMock.Call[] memory called = _target.getCalls();
        assertEq(called.length, calls.length);
        assertEq(called.length, senders.length);

        for (uint256 i = 0; i < calls.length; ++i) {
            assertEq(called[i].sender, senders[i], "Unexpected sender");
            assertEq(called[i].value, calls[i].value, "Unexpected value");
            assertEq(called[i].data, calls[i].payload, "Unexpected payload");
            assertEq(called[i].blockNumber, block.number);
        }
        _target.reset();
    }

    function _assertCanExecute(uint256 proposalId, bool canExecute) internal {
        assertEq(_timelock.canExecute(proposalId), canExecute, "unexpected canExecute() value");
    }

    function _assertCanSchedule(IGovernance governance, uint256 proposalId, bool canSchedule) internal {
        assertEq(governance.canSchedule(proposalId), canSchedule, "unexpected canSchedule() value");
    }

    function _assertCanScheduleAndExecute(IGovernance governance, uint256 proposalId) internal {
        _assertCanSchedule(governance, proposalId, true);
        assertFalse(
            _timelock.isEmergencyProtectionEnabled(),
            "Execution in the same block with scheduling allowed only when emergency protection is disabled"
        );
    }

    function _assertProposalSubmitted(uint256 proposalId) internal {
        assertEq(
            _timelock.getProposal(proposalId).status,
            ProposalStatus.Submitted,
            "TimelockProposal not in 'Submitted' state"
        );
    }

    function _assertProposalScheduled(uint256 proposalId) internal {
        assertEq(
            _timelock.getProposal(proposalId).status,
            ProposalStatus.Scheduled,
            "TimelockProposal not in 'Scheduled' state"
        );
    }

    function _assertProposalExecuted(uint256 proposalId) internal {
        assertEq(
            _timelock.getProposal(proposalId).status,
            ProposalStatus.Executed,
            "TimelockProposal not in 'Executed' state"
        );
    }

<<<<<<< HEAD
    function _assertProposalCanceled(uint256 proposalId) internal {
        assertEq(
            _timelock.getProposal(proposalId).status,
            ProposalStatus.Cancelled,
            "TimelockProposal not in 'Canceled' state"
        );
=======
    function _assertProposalCancelled(uint256 proposalId) internal {
        assertEq(_timelock.getProposal(proposalId).status, ProposalStatus.Cancelled, "Proposal not in 'Canceled' state");
>>>>>>> f9d06f2b
    }

    function _assertNormalState() internal {
        assertEq(uint256(_dualGovernance.getCurrentState()), uint256(State.Normal));
    }

    function _assertVetoSignalingState() internal {
        assertEq(uint256(_dualGovernance.getCurrentState()), uint256(State.VetoSignalling));
    }

    function _assertVetoSignalingDeactivationState() internal {
        assertEq(uint256(_dualGovernance.getCurrentState()), uint256(State.VetoSignallingDeactivation));
    }

    function _assertRageQuitState() internal {
        assertEq(uint256(_dualGovernance.getCurrentState()), uint256(State.RageQuit));
    }

    function _assertVetoCooldownState() internal {
        assertEq(uint256(_dualGovernance.getCurrentState()), uint256(State.VetoCooldown));
    }

    function _assertNoTargetMockCalls() internal {
        assertEq(_target.getCalls().length, 0, "Unexpected target calls count");
    }

    // ---
    // Logging and Debugging
    // ---
    function _logVetoSignallingState() internal {
        /* solhint-disable no-console */
        (bool isActive, uint256 duration, uint256 activatedAt, uint256 enteredAt) = _getVetoSignallingState();

        if (!isActive) {
            console.log("VetoSignalling state is not active\n");
            return;
        }

        console.log("Veto signalling duration is %d seconds (%s)", duration, _formatDuration(_toDuration(duration)));
        console.log("Veto signalling entered at %d (activated at %d)", enteredAt, activatedAt);
        if (block.timestamp > activatedAt + duration) {
            console.log(
                "Veto signalling has ended %s ago\n",
                _formatDuration(_toDuration(block.timestamp - activatedAt - duration))
            );
        } else {
            console.log(
                "Veto signalling will end after %s\n",
                _formatDuration(_toDuration(activatedAt + duration - block.timestamp))
            );
        }
        /* solhint-enable no-console */
    }

    function _logVetoSignallingDeactivationState() internal {
        /* solhint-disable no-console */
        (bool isActive, uint256 duration, uint256 enteredAt) = _getVetoSignallingDeactivationState();

        if (!isActive) {
            console.log("VetoSignallingDeactivation state is not active\n");
            return;
        }

        console.log(
            "VetoSignallingDeactivation duration is %d seconds (%s)", duration, _formatDuration(_toDuration(duration))
        );
        console.log("VetoSignallingDeactivation entered at %d", enteredAt);
        if (block.timestamp > enteredAt + duration) {
            console.log(
                "VetoSignallingDeactivation has ended %s ago\n",
                _formatDuration(_toDuration(block.timestamp - enteredAt - duration))
            );
        } else {
            console.log(
                "VetoSignallingDeactivation will end after %s\n",
                _formatDuration(_toDuration(enteredAt + duration - block.timestamp))
            );
        }
        /* solhint-enable no-console */
    }

    // ---
    // Test Setup Deployment
    // ---

    function _deployDualGovernanceSetup(bool isEmergencyProtectionEnabled) internal {
        _deployAdminExecutor(address(this));
        _deployConfigImpl();
        _deployConfigProxy(address(this));
        _deployEscrowMasterCopy();
        _deployUngovernedTimelock();
        _deployDualGovernance();
        _deployEmergencyActivationCommittee();
        _deployEmergencyExecutionCommittee();
        _deployTiebreaker();
        _finishTimelockSetup(address(_dualGovernance), isEmergencyProtectionEnabled);
    }

    function _deployTimelockedGovernanceSetup(bool isEmergencyProtectionEnabled) internal {
        _deployAdminExecutor(address(this));
        _deployConfigImpl();
        _deployConfigProxy(address(this));
        _deployEscrowMasterCopy();
        _deployUngovernedTimelock();
        _deployTimelockedGovernance();
        _deployEmergencyActivationCommittee();
        _deployEmergencyExecutionCommittee();
        _deployTiebreaker();
        _finishTimelockSetup(address(_timelockedGovernance), isEmergencyProtectionEnabled);
    }

    function _deployTarget() internal {
        _target = new TargetMock();
    }

    function _deployAdminExecutor(address owner) internal {
        _adminExecutor = new Executor(owner);
    }

    function _deployConfigImpl() internal {
        _configImpl = new Configuration(address(_adminExecutor), address(DAO_VOTING), _sealableWithdrawalBlockers);
    }

    function _deployConfigProxy(address owner) internal {
        _configProxy = new TransparentUpgradeableProxy(address(_configImpl), address(owner), new bytes(0));
        _configProxyAdmin = ProxyAdmin(Utils.predictDeployedAddress(address(_configProxy), 1));
        _config = Configuration(address(_configProxy));
    }

    function _deployUngovernedTimelock() internal {
        _timelock = new EmergencyProtectedTimelock(address(_config));
    }

    function _deployTimelockedGovernance() internal {
        _timelockedGovernance = new TimelockedGovernance(address(_config), DAO_VOTING, address(_timelock));
    }

    function _deployDualGovernance() internal {
        _dualGovernance =
            new DualGovernance(address(_config), address(_timelock), address(_escrowMasterCopy), _ADMIN_PROPOSER);
    }

    function _deployEscrowMasterCopy() internal {
        _escrowMasterCopy = new Escrow(ST_ETH, WST_ETH, WITHDRAWAL_QUEUE, address(_config));
    }

    function _deployTiebreaker() internal {
        uint256 subCommitteeMembersCount = 5;
        uint256 subCommitteeQuorum = 5;
        uint256 subCommitteesCount = 2;

        _tiebreakerCommittee =
            new TiebreakerCore(address(_adminExecutor), new address[](0), 1, address(_dualGovernance), 0);

        for (uint256 i = 0; i < subCommitteesCount; ++i) {
            address[] memory committeeMembers = new address[](subCommitteeMembersCount);
            for (uint256 j = 0; j < subCommitteeMembersCount; j++) {
                committeeMembers[j] = makeAddr(string(abi.encode(i + j * subCommitteeMembersCount + 65)));
            }
            _tiebreakerSubCommittees.push(
                new TiebreakerSubCommittee(
                    address(_adminExecutor), committeeMembers, subCommitteeQuorum, address(_tiebreakerCommittee)
                )
            );

            vm.prank(address(_adminExecutor));
            _tiebreakerCommittee.addMember(address(_tiebreakerSubCommittees[i]), i + 1);
        }
    }

    function _deployEmergencyActivationCommittee() internal {
        uint256 quorum = 3;
        uint256 membersCount = 5;
        address[] memory committeeMembers = new address[](membersCount);
        for (uint256 i = 0; i < membersCount; ++i) {
            committeeMembers[i] = makeAddr(string(abi.encode(0xFE + i * membersCount + 65)));
        }
        _emergencyActivationCommittee =
            new EmergencyActivationCommittee(address(_adminExecutor), committeeMembers, quorum, address(_timelock));
    }

    function _deployEmergencyExecutionCommittee() internal {
        uint256 quorum = 3;
        uint256 membersCount = 5;
        address[] memory committeeMembers = new address[](membersCount);
        for (uint256 i = 0; i < membersCount; ++i) {
            committeeMembers[i] = makeAddr(string(abi.encode(0xFD + i * membersCount + 65)));
        }
        _emergencyExecutionCommittee =
            new EmergencyExecutionCommittee(address(_adminExecutor), committeeMembers, quorum, address(_timelock));
    }

    function _finishTimelockSetup(address governance, bool isEmergencyProtectionEnabled) internal {
        if (isEmergencyProtectionEnabled) {
            _adminExecutor.execute(
                address(_timelock),
                0,
                abi.encodeCall(
                    _timelock.setEmergencyProtection,
                    (
                        address(_emergencyActivationCommittee),
                        address(_emergencyExecutionCommittee),
                        _EMERGENCY_PROTECTION_DURATION,
                        _EMERGENCY_MODE_DURATION
                    )
                )
            );

            assertEq(_timelock.isEmergencyProtectionEnabled(), true);
        }

        _resealManager = new ResealManager(address(_timelock));

        vm.prank(DAO_AGENT);
        _WITHDRAWAL_QUEUE.grantRole(
            0x139c2898040ef16910dc9f44dc697df79363da767d8bc92f2e310312b816e46d, address(_resealManager)
        );
        vm.prank(DAO_AGENT);
        _WITHDRAWAL_QUEUE.grantRole(
            0x2fc10cc8ae19568712f7a176fb4978616a610650813c9d05326c34abb62749c7, address(_resealManager)
        );

        if (governance == address(_dualGovernance)) {
            _adminExecutor.execute(
                address(_dualGovernance),
                0,
                abi.encodeCall(
                    _dualGovernance.setTiebreakerProtection, (address(_tiebreakerCommittee), address(_resealManager))
                )
            );
        }
        _adminExecutor.execute(address(_timelock), 0, abi.encodeCall(_timelock.setGovernance, (governance)));
        _adminExecutor.transferOwnership(address(_timelock));
    }

    // ---
    // Utils Methods
    // ---

    function _step(string memory text) internal {
        // solhint-disable-next-line
        console.log(string.concat(">>> ", text, " <<<"));
    }

    function _wait(DurationType duration) internal {
        vm.warp(duration.addTo(Timestamps.now()).toSeconds());
    }

    function _waitAfterSubmitDelayPassed() internal {
        _wait(_config.AFTER_SUBMIT_DELAY() + ONE_SECOND);
    }

    function _waitAfterScheduleDelayPassed() internal {
        _wait(_config.AFTER_SCHEDULE_DELAY() + ONE_SECOND);
    }

    function _executeEmergencyActivate() internal {
        address[] memory members = _emergencyActivationCommittee.getMembers();
        for (uint256 i = 0; i < _emergencyActivationCommittee.quorum(); ++i) {
            vm.prank(members[i]);
            _emergencyActivationCommittee.approveEmergencyActivate();
        }
        _emergencyActivationCommittee.executeEmergencyActivate();
    }

    function _executeEmergencyExecute(uint256 proposalId) internal {
        address[] memory members = _emergencyExecutionCommittee.getMembers();
        for (uint256 i = 0; i < _emergencyExecutionCommittee.quorum(); ++i) {
            vm.prank(members[i]);
            _emergencyExecutionCommittee.voteEmergencyExecute(proposalId, true);
        }
        _emergencyExecutionCommittee.executeEmergencyExecute(proposalId);
    }

    function _executeEmergencyReset() internal {
        address[] memory members = _emergencyExecutionCommittee.getMembers();
        for (uint256 i = 0; i < _emergencyExecutionCommittee.quorum(); ++i) {
            vm.prank(members[i]);
            _emergencyExecutionCommittee.approveEmergencyReset();
        }
        _emergencyExecutionCommittee.executeEmergencyReset();
    }

    struct Duration {
        uint256 _days;
        uint256 _hours;
        uint256 _minutes;
        uint256 _seconds;
    }

    function _toDuration(uint256 timestamp) internal view returns (Duration memory duration) {
        duration._days = timestamp / 1 days;
        duration._hours = (timestamp - 1 days * duration._days) / 1 hours;
        duration._minutes = (timestamp - 1 days * duration._days - 1 hours * duration._hours) / 1 minutes;
        duration._seconds = timestamp % 1 minutes;
    }

    function _formatDuration(Duration memory duration) internal pure returns (string memory) {
        // format example: 1d:22h:33m:12s
        return string(
            abi.encodePacked(
                Strings.toString(duration._days),
                "d:",
                Strings.toString(duration._hours),
                "h:",
                Strings.toString(duration._minutes),
                "m:",
                Strings.toString(duration._seconds),
                "s"
            )
        );
    }

    function assertEq(uint40 a, uint40 b) internal {
        assertEq(uint256(a), uint256(b));
    }

    function assertEq(Timestamp a, Timestamp b) internal {
        assertEq(uint256(Timestamp.unwrap(a)), uint256(Timestamp.unwrap(b)));
    }

    function assertEq(DurationType a, DurationType b) internal {
        assertEq(uint256(DurationType.unwrap(a)), uint256(DurationType.unwrap(b)));
    }

    function assertEq(ProposalStatus a, ProposalStatus b) internal {
        assertEq(uint256(a), uint256(b));
    }

    function assertEq(ProposalStatus a, ProposalStatus b, string memory message) internal {
        assertEq(uint256(a), uint256(b), message);
    }

    function assertEq(State a, State b) internal {
        assertEq(uint256(a), uint256(b));
    }

    function assertEq(Balances memory b1, Balances memory b2, uint256 stETHSharesEpsilon) internal {
        assertEq(b1.wstETHShares, b2.wstETHShares);
        assertEq(b1.wstETHAmount, b2.wstETHAmount);

        uint256 stETHAmountEpsilon = _ST_ETH.getPooledEthByShares(stETHSharesEpsilon);
        assertApproxEqAbs(b1.stETHShares, b2.stETHShares, stETHSharesEpsilon);
        assertApproxEqAbs(b1.stETHAmount, b2.stETHAmount, stETHAmountEpsilon);
    }
}<|MERGE_RESOLUTION|>--- conflicted
+++ resolved
@@ -435,17 +435,8 @@
         );
     }
 
-<<<<<<< HEAD
-    function _assertProposalCanceled(uint256 proposalId) internal {
-        assertEq(
-            _timelock.getProposal(proposalId).status,
-            ProposalStatus.Cancelled,
-            "TimelockProposal not in 'Canceled' state"
-        );
-=======
     function _assertProposalCancelled(uint256 proposalId) internal {
         assertEq(_timelock.getProposal(proposalId).status, ProposalStatus.Cancelled, "Proposal not in 'Canceled' state");
->>>>>>> f9d06f2b
     }
 
     function _assertNormalState() internal {
