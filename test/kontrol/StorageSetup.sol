pragma solidity 0.8.23;

import "contracts/DualGovernance.sol";
import "contracts/EmergencyProtectedTimelock.sol";
import "contracts/Escrow.sol";

import {Timestamp} from "contracts/types/Timestamp.sol";
import "contracts/libraries/WithdrawalBatchesQueue.sol";

import "contracts/model/StETHModel.sol";
import "contracts/model/WstETHAdapted.sol";

import "test/kontrol/KontrolTest.sol";

contract StorageSetup is KontrolTest {
    function _stEthStorageSetup(StETHModel _stEth, IEscrow _escrow) internal {
        kevm.symbolicStorage(address(_stEth));
        // Slot 0
        uint256 totalPooledEther = kevm.freshUInt(32);
        vm.assume(0 < totalPooledEther);
        vm.assume(totalPooledEther < ethUpperBound);
        _stEth.setTotalPooledEther(totalPooledEther);
        // Slot 1
        uint256 totalShares = kevm.freshUInt(32);
        vm.assume(0 < totalShares);
        vm.assume(totalShares < ethUpperBound);
        _stEth.setTotalShares(totalShares);
        // Slot 2
        uint256 shares = kevm.freshUInt(32);
        vm.assume(shares < totalShares);
        _stEth.setShares(address(_escrow), shares);
    }

    function _wstEthStorageSetup(WstETHAdapted _wstEth, IStETH _stEth) internal {
        kevm.symbolicStorage(address(_wstEth));
    }

    function _loadTimestamp(address contractAddress, uint256 slot) internal view returns (Timestamp) {
        return Timestamp.wrap(uint40(_loadUInt256(contractAddress, slot)));
    }

    function _loadTimestamp(address contractAddress, uint256 slot, uint256 offset) internal view returns (Timestamp) {
        return Timestamp.wrap(uint40(_loadUInt256(contractAddress, slot) >> offset));
    }

    function _getEnteredAt(DualGovernance _dualGovernance) internal view returns (Timestamp) {
        return _loadTimestamp(address(_dualGovernance), 5, 8);
    }

    function _getVetoSignallingActivationTime(DualGovernance _dualGovernance) internal view returns (Timestamp) {
        return _loadTimestamp(address(_dualGovernance), 5, 48);
    }

    function _getVetoSignallingReactivationTime(DualGovernance _dualGovernance) internal view returns (Timestamp) {
        return _loadTimestamp(address(_dualGovernance), 6);
    }

    function _dualGovernanceStorageSetup(
        DualGovernance _dualGovernance,
        IEscrow _signallingEscrow,
        IEscrow _rageQuitEscrow
    ) internal {
        kevm.symbolicStorage(address(_dualGovernance));
        // Slot 5 + 0 = 5
        uint256 currentState = kevm.freshUInt(32);
        vm.assume(currentState <= 4);
        uint256 enteredAt = kevm.freshUInt(32);
        vm.assume(enteredAt <= block.timestamp);
        vm.assume(enteredAt < timeUpperBound);
        uint256 vetoSignallingActivationTime = kevm.freshUInt(32);
        vm.assume(vetoSignallingActivationTime <= block.timestamp);
        vm.assume(vetoSignallingActivationTime < timeUpperBound);
        bytes memory slot5Abi = abi.encodePacked(
            uint8(0),
            uint160(address(_signallingEscrow)),
            uint40(vetoSignallingActivationTime),
            uint40(enteredAt),
            uint8(currentState)
        );
        bytes32 slot5;
        assembly {
            slot5 := mload(add(slot5Abi, 0x20))
        }
        _storeBytes32(address(_dualGovernance), 5, slot5);
        // Slot 5 + 1 = 6
        uint256 vetoSignallingReactivationTime = kevm.freshUInt(32);
        vm.assume(vetoSignallingReactivationTime <= block.timestamp);
        vm.assume(vetoSignallingReactivationTime < timeUpperBound);
        uint256 lastAdoptableStateExitedAt = kevm.freshUInt(32);
        vm.assume(lastAdoptableStateExitedAt <= block.timestamp);
        vm.assume(lastAdoptableStateExitedAt < timeUpperBound);
        uint256 rageQuitRound = kevm.freshUInt(32);
        vm.assume(rageQuitRound < type(uint8).max);
        bytes memory slot6Abi = abi.encodePacked(
            uint8(0),
            uint8(rageQuitRound),
            uint160(address(_rageQuitEscrow)),
            uint40(lastAdoptableStateExitedAt),
            uint40(vetoSignallingReactivationTime)
        );
        bytes32 slot6;
        assembly {
            slot6 := mload(add(slot6Abi, 0x20))
        }
        _storeBytes32(address(_dualGovernance), 6, slot6);
    }

    function _signallingEscrowStorageSetup(IEscrow _signallingEscrow, DualGovernance _dualGovernance) internal {
        _escrowStorageSetup(_signallingEscrow, _dualGovernance, EscrowState.SignallingEscrow);

        vm.assume(_getRageQuitExtensionDelay(_signallingEscrow) == 0);
        vm.assume(_getRageQuitWithdrawalsTimelock(_signallingEscrow) == 0);
        vm.assume(_getRageQuitTimelockStartedAt(_signallingEscrow) == 0);
        vm.assume(_getBatchesQueue(_signallingEscrow) == WithdrawalsBatchesQueue.Status.Empty);
    }

    function _rageQuitEscrowStorageSetup(IEscrow _rageQuitEscrow, DualGovernance _dualGovernance) internal {
        _escrowStorageSetup(_rageQuitEscrow, _dualGovernance, EscrowState.RageQuitEscrow);
        vm.assume(_getBatchesQueue(_rageQuitEscrow) != WithdrawalsBatchesQueue.Status.Empty);
    }

    function _getCurrentState(IEscrow _escrow) internal view returns (EscrowState) {
        return EscrowState(uint8(uint256(vm.load(address(_escrow), 0))));
    }

    function _getLastAssetsLockTimestamp(IEscrow _escrow, address _vetoer) internal view returns (uint256) {
        uint256 assetsSlot = 3;
        uint256 vetoerAddressPadded = uint256(uint160(_vetoer));
        bytes32 vetoerAssetsSlot = keccak256(abi.encodePacked(vetoerAddressPadded, assetsSlot));
        uint256 lastAssetsLockTimestampSlot = uint256(vetoerAssetsSlot) + 1;
        return _loadUInt256(address(_escrow), lastAssetsLockTimestampSlot);
    }

    function _getRageQuitExtensionDelay(IEscrow _escrow) internal view returns (uint32) {
        return uint32(_loadUInt256(address(_escrow), 9));
    }

    function _getRageQuitWithdrawalsTimelock(IEscrow _escrow) internal view returns (uint32) {
        return uint32(_loadUInt256(address(_escrow), 9) >> 32);
    }

    function _getRageQuitTimelockStartedAt(IEscrow _escrow) internal view returns (uint40) {
        return uint40(_loadUInt256(address(_escrow), 9) >> 64);
    }

    function _getBatchesQueue(IEscrow _escrow) internal view returns (WithdrawalsBatchesQueue.Status) {
        return WithdrawalsBatchesQueue.Status(uint8(_loadUInt256(address(_escrow), 5)));
    }

    function _escrowStorageSetup(IEscrow _escrow, DualGovernance _dualGovernance, EscrowState _currentState) internal {
        kevm.symbolicStorage(address(_escrow));
        // Slot 0
        {
            bytes memory slot0Abi = abi.encodePacked(uint88(0), uint160(address(_dualGovernance)), uint8(_currentState));
            bytes32 slot0;
            assembly {
                slot0 := mload(add(slot0Abi, 0x20))
            }
            _storeBytes32(address(_escrow), 0, slot0);
        }
        // Slot 1 + 0 + 0 = 1
        {
            uint128 lockedShares = uint128(kevm.freshUInt(16));
            vm.assume(lockedShares < ethUpperBound);
            uint128 claimedETH = uint128(kevm.freshUInt(16));
            vm.assume(claimedETH < ethUpperBound);
            bytes memory slot1Abi = abi.encodePacked(uint128(claimedETH), uint128(lockedShares));
            bytes32 slot1;
            assembly {
                slot1 := mload(add(slot1Abi, 0x20))
            }
            _storeBytes32(address(_escrow), 1, slot1);
        }
        // Slot 1 + 1 + 0 = 2
        {
            uint128 unfinalizedShares = uint128(kevm.freshUInt(16));
            vm.assume(unfinalizedShares < ethUpperBound);
            uint128 finalizedETH = uint128(kevm.freshUInt(16));
            vm.assume(finalizedETH < ethUpperBound);
            bytes memory slot2Abi = abi.encodePacked(uint128(finalizedETH), uint128(unfinalizedShares));
            bytes32 slot2;
            assembly {
                slot2 := mload(add(slot2Abi, 0x20))
            }
            _storeBytes32(address(_escrow), 2, slot2);
        }
        // Slot 5
        {
<<<<<<< HEAD
            uint256 storageStatus = kevm.freshUInt(16);
            vm.assume(storageStatus <= 2);
            _storeBytes32(address(_escrow), 5, bytes32(storageStatus));
=======
            uint256 batchesQueue = kevm.freshUInt(32);
            vm.assume(batchesQueue < 3);
            _storeUInt256(address(_escrow), 5, batchesQueue);
>>>>>>> f3caac73
        }
        // Slot 9
        {
            uint32 rageQuitExtensionDelay = uint32(kevm.freshUInt(4));
            vm.assume(rageQuitExtensionDelay <= block.timestamp);
            vm.assume(rageQuitExtensionDelay < timeUpperBound);
            uint32 rageQuitWithdrawalsTimelock = uint32(kevm.freshUInt(4));
            vm.assume(rageQuitWithdrawalsTimelock <= block.timestamp);
            vm.assume(rageQuitWithdrawalsTimelock < timeUpperBound);
            uint40 rageQuitTimelockStartedAt = uint40(kevm.freshUInt(5));
            vm.assume(rageQuitTimelockStartedAt <= block.timestamp);
            vm.assume(rageQuitTimelockStartedAt < timeUpperBound);
            bytes memory slot9Abi = abi.encodePacked(
                uint152(0),
                uint40(rageQuitTimelockStartedAt),
                uint32(rageQuitWithdrawalsTimelock),
                uint32(rageQuitExtensionDelay)
            );
            bytes32 slot9;
            assembly {
                slot9 := mload(add(slot9Abi, 0x20))
            }
            _storeBytes32(address(_escrow), 9, slot9);
        }
    }
}<|MERGE_RESOLUTION|>--- conflicted
+++ resolved
@@ -186,15 +186,9 @@
         }
         // Slot 5
         {
-<<<<<<< HEAD
-            uint256 storageStatus = kevm.freshUInt(16);
-            vm.assume(storageStatus <= 2);
-            _storeBytes32(address(_escrow), 5, bytes32(storageStatus));
-=======
             uint256 batchesQueue = kevm.freshUInt(32);
-            vm.assume(batchesQueue < 3);
+            vm.assume(batchesQueue <= 2);
             _storeUInt256(address(_escrow), 5, batchesQueue);
->>>>>>> f3caac73
         }
         // Slot 9
         {
