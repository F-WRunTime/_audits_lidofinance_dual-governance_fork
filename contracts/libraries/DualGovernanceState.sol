// SPDX-License-Identifier: MIT
pragma solidity 0.8.23;

import {Clones} from "@openzeppelin/contracts/proxy/Clones.sol";

import {IEscrow} from "../interfaces/IEscrow.sol";
import {IDualGovernanceConfiguration as IConfiguration} from "../interfaces/IConfiguration.sol";

import {TimeUtils} from "../utils/time.sol";

interface IPausableUntil {
    function isPaused() external view returns (bool);
}

enum State {
    Normal,
    VetoSignalling,
    VetoSignallingDeactivation,
    VetoCooldown,
    RageQuit
}

library DualGovernanceState {
    struct Store {
        State state;
        uint40 enteredAt;
        //
        uint40 vetoSignallingFirstActivation;
        uint40 vetoSignallingLastActivation;
        //
        uint40 lastAdoptableStateExitedAt;
        IEscrow signallingEscrow;
        IEscrow rageQuitEscrow;
        uint8 rageQuitRound;
    }
    // uint40 vetoAccumulationDuration;
    // uint40 vetoDeactivationDuration;

    error NotTie();
    error AlreadyInitialized();
    error ProposalsCreationSuspended();
    error ProposalsAdoptionSuspended();

    event NewSignallingEscrowDeployed(address indexed escrow);
    event DualGovernanceStateChanged(State oldState, State newState);

    function initialize(Store storage self, address escrowMasterCopy) internal {
        if (address(self.signallingEscrow) != address(0)) {
            revert AlreadyInitialized();
        }
        _deployNewSignallingEscrow(self, escrowMasterCopy);
    }

    function activateNextState(Store storage self, IConfiguration config) internal returns (State newState) {
        State oldState = self.state;
        // TODO: Currently doesn't match spec precisely because not only Normal or VetoSignalling states are bounded.
        // But it seems like there are no states that may last shorter than MIN_STATE_DURATION
        if (block.timestamp < self.enteredAt + config.MIN_STATE_DURATION()) {
            newState = oldState;
        } else if (oldState == State.Normal) {
            newState = _fromNormalState(self, config);
        } else if (oldState == State.VetoSignalling) {
            newState = _fromVetoSignallingState(self, config);
        } else if (oldState == State.VetoSignallingDeactivation) {
            newState = _fromVetoSignallingDeactivationState(self, config);
        } else if (oldState == State.VetoCooldown) {
            newState = _fromVetoCooldownState(self, config);
        } else if (oldState == State.RageQuit) {
            newState = _fromRageQuitState(self, config);
        } else {
            assert(false);
        }

        if (oldState != newState) {
            _setState(self, oldState, newState);
            _handleStateTransitionSideEffects(self, config, oldState, newState);
            emit DualGovernanceStateChanged(oldState, newState);
        }
    }

    // TODO: Consider this code as possible option. Delete if not needed
    // function onNewProposal(Store storage self, IConfiguration config) internal {
    //     uint256 accumulationMaxDuration = config.SIGNALLING_MAX_DURATION();
    //     uint256 deactivationMinDuration = config.SIGNALLING_DEACTIVATION_DURATION();

    //     if (self.state == State.Normal || self.state == State.RageQuit) {
    //         self.vetoAccumulationDuration = TimeUtils.timestamp(accumulationMaxDuration);
    //         self.vetoDeactivationDuration = TimeUtils.timestamp(deactivationMinDuration);
    //     } else if (self.state == State.VetoAccumulation) {
    //         // when the proposal submitted during the veto accumulation phase
    //         uint256 enteredAt = self.enteredAt;
    //         uint256 vetoAccumulationDurationPassed = block.timestamp - enteredAt;
    //         // now we have to decrease veto accumulation duration on passed time and increase the
    //         // deactivation duration
    //         uint256 vetoAccumulationDurationNew = self.vetoAccumulationDuration > vetoAccumulationDurationPassed
    //             ? self.vetoAccumulationDuration - vetoAccumulationDurationPassed
    //             : 0;
    //         uint256 vetoDeactivationDurationNew =
    //             deactivationMinDuration + accumulationMaxDuration - vetoAccumulationDurationNew;

    //         self.vetoAccumulationDuration = TimeUtils.timestamp(vetoAccumulationDurationNew);
    //         self.vetoDeactivationDuration = TimeUtils.timestamp(vetoDeactivationDurationNew);
    //         // when the durations were updated, assuming that vet signalling was reactivated
    //         // at this point.
    //         self.enteredAt = TimeUtils.timestamp();
    //     } else {
    //         // in any other cases, proposal can't be submitted
    //         assert(false);
    //     }
    // }

    function setLastProposalCreationTimestamp(Store storage self) internal {
        if (self.state == State.VetoSignalling) {
            self.vetoSignallingLastActivation = TimeUtils.timestamp();
        }
    }

    function checkProposalsCreationAllowed(Store storage self) internal view {
        if (!isProposalsCreationAllowed(self)) {
            revert ProposalsCreationSuspended();
        }
    }

    function checkProposalsAdoptionAllowed(Store storage self) internal view {
        if (!isProposalsAdoptionAllowed(self)) {
            revert ProposalsAdoptionSuspended();
        }
    }

    function checkTiebreak(Store storage self, IConfiguration config) internal view {
        if (!isTiebreak(self, config)) {
            revert NotTie();
        }
    }

    function currentState(Store storage self) internal view returns (State) {
        return self.state;
    }

    function isProposalsCreationAllowed(Store storage self) internal view returns (bool) {
        State state = self.state;
        return state != State.VetoSignallingDeactivation && state != State.VetoCooldown;
    }

    function isProposalsAdoptionAllowed(Store storage self) internal view returns (bool) {
        State state = self.state;
        return state == State.Normal || state == State.VetoCooldown;
    }

    function isTiebreak(Store storage self, IConfiguration config) internal view returns (bool) {
        if (isProposalsAdoptionAllowed(self)) return false;

        // for the governance is locked for long period of time
        if (block.timestamp - self.lastAdoptableStateExitedAt >= config.TIE_BREAK_ACTIVATION_TIMEOUT()) return true;

        if (self.state != State.RageQuit) return false;

        address[] memory sealableWithdrawalBlockers = config.sealableWithdrawalBlockers();
        for (uint256 i = 0; i < sealableWithdrawalBlockers.length; ++i) {
            if (IPausableUntil(sealableWithdrawalBlockers[i]).isPaused()) return true;
        }
        return false;
    }

    function getVetoSignallingState(
        Store storage self,
        IConfiguration config
    ) internal view returns (bool isActive, uint256 duration, uint256 activatedAt, uint256 enteredAt) {
        isActive = self.state == State.VetoSignalling;
        duration = isActive ? getVetoSignallingDuration(self, config) : 0;
        enteredAt = isActive ? self.enteredAt : 0;
        activatedAt = isActive ? self.vetoSignallingLastActivation : 0;
    }

    function getVetoSignallingDuration(Store storage self, IConfiguration config) internal view returns (uint256) {
        uint256 totalSupport = self.signallingEscrow.getRageQuitSupport();
        return _calcVetoSignallingTargetDuration(config, totalSupport);
    }

    struct VetoSignallingDeactivationState {
        uint256 duration;
        uint256 enteredAt;
    }

    function getVetoSignallingDeactivationState(
        Store storage self,
        IConfiguration config
    ) internal view returns (bool isActive, uint256 duration, uint256 enteredAt) {
        isActive = self.state == State.VetoSignallingDeactivation;
        duration = config.SIGNALLING_DEACTIVATION_DURATION();
        enteredAt = isActive ? self.enteredAt : 0;
    }

<<<<<<< HEAD
=======
    function getVetoSignallingDeactivationDuration(
        Store storage self,
        IConfiguration config
    ) internal view returns (uint256) {
        return self.lastProposalCreatedAt >= self.signallingActivatedAt
            ? config.SIGNALLING_MIN_PROPOSAL_REVIEW_DURATION()
            : config.VETO_SIGNALLING_DEACTIVATION_DURATION();
    }

>>>>>>> b5a3d589
    // ---
    // Store Transitions
    // ---

    function _fromNormalState(Store storage self, IConfiguration config) private view returns (State) {
        uint256 rageQuitSupport = self.signallingEscrow.getRageQuitSupport();
        return rageQuitSupport >= config.FIRST_SEAL_RAGE_QUIT_SUPPORT() ? State.VetoSignalling : State.Normal;
    }

    function _fromVetoSignallingState(Store storage self, IConfiguration config) private view returns (State) {
        uint256 rageQuitSupport = self.signallingEscrow.getRageQuitSupport();

<<<<<<< HEAD
        if (rageQuitSupport < config.FIRST_SEAL_THRESHOLD()) {
=======
        if (totalSupport < config.FIRST_SEAL_RAGE_QUIT_SUPPORT()) {
>>>>>>> b5a3d589
            return State.VetoSignallingDeactivation;
        }

        uint256 vetoSignallingTotalDuration = block.timestamp - self.vetoSignallingFirstActivation;

        if (vetoSignallingTotalDuration >= config.SIGNALLING_MAX_DURATION() && _isSecondThresholdReached(self, config))
        {
            return State.RageQuit;
        }

        uint256 vetoSignallingCurrentDuration = block.timestamp - self.vetoSignallingLastActivation;
        uint256 targetDuration = _calcVetoSignallingTargetDuration(config, rageQuitSupport);

        // spent in the VetoAccumulation state longer than needed
        if (vetoSignallingCurrentDuration >= targetDuration) {
            return State.VetoSignallingDeactivation;
        }

        return State.VetoSignalling;
    }

    function _fromVetoSignallingDeactivationState(
        Store storage self,
        IConfiguration config
    ) private view returns (State) {
        uint256 rageQuitSupport = self.signallingEscrow.getRageQuitSupport();
<<<<<<< HEAD
        uint256 vetoSignallingCurrentDuration = block.timestamp - self.vetoSignallingLastActivation;
        uint256 targetDuration = _calcVetoSignallingTargetDuration(config, rageQuitSupport);

        if (targetDuration > vetoSignallingCurrentDuration) {
=======
        uint256 currentSignallingDuration = block.timestamp - self.signallingActivatedAt;
        uint256 targetSignallingDuration = _calcVetoSignallingTargetDuration(config, rageQuitSupport);

        if (currentSignallingDuration >= targetSignallingDuration) {
            if (rageQuitSupport >= config.SECOND_SEAL_RAGE_QUIT_SUPPORT()) {
                return State.RageQuit;
            }
        } else if (rageQuitSupport >= config.FIRST_SEAL_RAGE_QUIT_SUPPORT()) {
>>>>>>> b5a3d589
            return State.VetoSignalling;
        }

        if (block.timestamp - self.enteredAt <= config.SIGNALLING_DEACTIVATION_DURATION()) {
            return State.VetoSignallingDeactivation;
        }

        return _isSecondThresholdReached(self, config) ? State.RageQuit : State.VetoCooldown;
    }

    function _fromVetoCooldownState(Store storage self, IConfiguration config) private view returns (State) {
        uint256 duration_ = block.timestamp - self.enteredAt;
        if (duration_ < config.VETO_COOLDOWN_DURATION()) {
            return State.VetoCooldown;
        }
        return _isFirstThresholdReached(self, config) ? State.VetoSignalling : State.Normal;
    }

    function _fromRageQuitState(Store storage self, IConfiguration config) private view returns (State) {
        if (!self.rageQuitEscrow.isRageQuitFinalized()) {
            return State.RageQuit;
        }
        return _isFirstThresholdReached(self, config) ? State.VetoSignalling : State.VetoCooldown;
    }

    function _setState(Store storage self, State oldState, State newState) private {
        assert(oldState != newState);
        assert(self.state == oldState);

        self.state = newState;

        uint40 currentTime = TimeUtils.timestamp();
        self.enteredAt = currentTime;
    }

    function _handleStateTransitionSideEffects(
        Store storage self,
        IConfiguration config,
        State oldState,
        State newState
    ) private {
        uint40 currentTime = TimeUtils.timestamp();
        // track the time when the governance state allowed execution
        if (oldState == State.Normal || oldState == State.VetoCooldown) {
            self.lastAdoptableStateExitedAt = currentTime;
        }
        if (newState == State.Normal && self.rageQuitRound != 0) {
            self.rageQuitRound = 0;
        }
        if (newState == State.VetoSignalling && oldState != State.VetoSignallingDeactivation) {
            self.vetoSignallingFirstActivation = currentTime;
            self.vetoSignallingLastActivation = currentTime;
        }
        if (newState == State.RageQuit) {
            IEscrow signallingEscrow = self.signallingEscrow;
            signallingEscrow.startRageQuit(
                config.RAGE_QUIT_EXTRA_TIMELOCK(), _calcRageQuitWithdrawalsTimelock(config, self.rageQuitRound)
            );
            self.rageQuitEscrow = signallingEscrow;
            _deployNewSignallingEscrow(self, signallingEscrow.MASTER_COPY());
            self.rageQuitRound += 1;
        }
    }

    // ---
    // Helper Methods
    // ---

    function _isFirstThresholdReached(Store storage self, IConfiguration config) private view returns (bool) {
        uint256 rageQuitSupport = self.signallingEscrow.getRageQuitSupport();
        return rageQuitSupport >= config.FIRST_SEAL_RAGE_QUIT_SUPPORT();
    }

    function _isSecondThresholdReached(Store storage self, IConfiguration config) private view returns (bool) {
        uint256 rageQuitSupport = self.signallingEscrow.getRageQuitSupport();
        return rageQuitSupport >= config.SECOND_SEAL_RAGE_QUIT_SUPPORT();
    }

    function _calcVetoSignallingTargetDuration(
        IConfiguration config,
        uint256 totalSupport
    ) private view returns (uint256 duration_) {
        (uint256 firstSealThreshold, uint256 secondSealThreshold, uint256 minDuration, uint256 maxDuration) =
            config.getSignallingThresholdData();

        if (totalSupport < firstSealThreshold) {
            return 0;
        }

        if (totalSupport >= secondSealThreshold) {
            return maxDuration;
        }

        duration_ = minDuration
            + (totalSupport - firstSealThreshold) * (maxDuration - minDuration) / (secondSealThreshold - firstSealThreshold);
    }

<<<<<<< HEAD
=======
    function _isVetoSignallingDeactivationPhasePassed(
        Store storage self,
        IConfiguration config
    ) private view returns (bool) {
        uint256 currentDeactivationDuration = block.timestamp - self.enteredAt;

        if (currentDeactivationDuration < config.VETO_SIGNALLING_DEACTIVATION_DURATION()) return false;

        uint256 lastProposalCreatedAt = self.lastProposalCreatedAt;
        return lastProposalCreatedAt >= self.signallingActivatedAt
            ? block.timestamp - lastProposalCreatedAt >= config.SIGNALLING_MIN_PROPOSAL_REVIEW_DURATION()
            : true;
    }

>>>>>>> b5a3d589
    function _deployNewSignallingEscrow(Store storage self, address escrowMasterCopy) private {
        IEscrow clone = IEscrow(Clones.clone(escrowMasterCopy));
        clone.initialize(address(this));
        self.signallingEscrow = clone;
        emit NewSignallingEscrowDeployed(address(clone));
    }

    function _calcRageQuitWithdrawalsTimelock(
        IConfiguration config,
        uint256 rageQuitRound
    ) private view returns (uint256) {
        // TODO: implement proper function
        return config.RAGE_QUIT_ETH_CLAIM_MIN_TIMELOCK() * config.RAGE_QUIT_EXTENSION_DELAY() * rageQuitRound;
    }
}<|MERGE_RESOLUTION|>--- conflicted
+++ resolved
@@ -187,22 +187,10 @@
         IConfiguration config
     ) internal view returns (bool isActive, uint256 duration, uint256 enteredAt) {
         isActive = self.state == State.VetoSignallingDeactivation;
-        duration = config.SIGNALLING_DEACTIVATION_DURATION();
+        duration = config.VETO_SIGNALLING_DEACTIVATION_DURATION();
         enteredAt = isActive ? self.enteredAt : 0;
     }
 
-<<<<<<< HEAD
-=======
-    function getVetoSignallingDeactivationDuration(
-        Store storage self,
-        IConfiguration config
-    ) internal view returns (uint256) {
-        return self.lastProposalCreatedAt >= self.signallingActivatedAt
-            ? config.SIGNALLING_MIN_PROPOSAL_REVIEW_DURATION()
-            : config.VETO_SIGNALLING_DEACTIVATION_DURATION();
-    }
-
->>>>>>> b5a3d589
     // ---
     // Store Transitions
     // ---
@@ -215,18 +203,16 @@
     function _fromVetoSignallingState(Store storage self, IConfiguration config) private view returns (State) {
         uint256 rageQuitSupport = self.signallingEscrow.getRageQuitSupport();
 
-<<<<<<< HEAD
-        if (rageQuitSupport < config.FIRST_SEAL_THRESHOLD()) {
-=======
-        if (totalSupport < config.FIRST_SEAL_RAGE_QUIT_SUPPORT()) {
->>>>>>> b5a3d589
+        if (rageQuitSupport < config.FIRST_SEAL_RAGE_QUIT_SUPPORT()) {
             return State.VetoSignallingDeactivation;
         }
 
         uint256 vetoSignallingTotalDuration = block.timestamp - self.vetoSignallingFirstActivation;
 
-        if (vetoSignallingTotalDuration >= config.SIGNALLING_MAX_DURATION() && _isSecondThresholdReached(self, config))
-        {
+        if (
+            vetoSignallingTotalDuration >= config.DYNAMIC_TIMELOCK_MAX_DURATION()
+                && _isSecondThresholdReached(self, config)
+        ) {
             return State.RageQuit;
         }
 
@@ -246,25 +232,14 @@
         IConfiguration config
     ) private view returns (State) {
         uint256 rageQuitSupport = self.signallingEscrow.getRageQuitSupport();
-<<<<<<< HEAD
         uint256 vetoSignallingCurrentDuration = block.timestamp - self.vetoSignallingLastActivation;
         uint256 targetDuration = _calcVetoSignallingTargetDuration(config, rageQuitSupport);
 
         if (targetDuration > vetoSignallingCurrentDuration) {
-=======
-        uint256 currentSignallingDuration = block.timestamp - self.signallingActivatedAt;
-        uint256 targetSignallingDuration = _calcVetoSignallingTargetDuration(config, rageQuitSupport);
-
-        if (currentSignallingDuration >= targetSignallingDuration) {
-            if (rageQuitSupport >= config.SECOND_SEAL_RAGE_QUIT_SUPPORT()) {
-                return State.RageQuit;
-            }
-        } else if (rageQuitSupport >= config.FIRST_SEAL_RAGE_QUIT_SUPPORT()) {
->>>>>>> b5a3d589
             return State.VetoSignalling;
         }
 
-        if (block.timestamp - self.enteredAt <= config.SIGNALLING_DEACTIVATION_DURATION()) {
+        if (block.timestamp - self.enteredAt <= config.VETO_SIGNALLING_DEACTIVATION_DURATION()) {
             return State.VetoSignallingDeactivation;
         }
 
@@ -358,23 +333,6 @@
             + (totalSupport - firstSealThreshold) * (maxDuration - minDuration) / (secondSealThreshold - firstSealThreshold);
     }
 
-<<<<<<< HEAD
-=======
-    function _isVetoSignallingDeactivationPhasePassed(
-        Store storage self,
-        IConfiguration config
-    ) private view returns (bool) {
-        uint256 currentDeactivationDuration = block.timestamp - self.enteredAt;
-
-        if (currentDeactivationDuration < config.VETO_SIGNALLING_DEACTIVATION_DURATION()) return false;
-
-        uint256 lastProposalCreatedAt = self.lastProposalCreatedAt;
-        return lastProposalCreatedAt >= self.signallingActivatedAt
-            ? block.timestamp - lastProposalCreatedAt >= config.SIGNALLING_MIN_PROPOSAL_REVIEW_DURATION()
-            : true;
-    }
-
->>>>>>> b5a3d589
     function _deployNewSignallingEscrow(Store storage self, address escrowMasterCopy) private {
         IEscrow clone = IEscrow(Clones.clone(escrowMasterCopy));
         clone.initialize(address(this));
