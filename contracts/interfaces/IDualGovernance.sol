// SPDX-License-Identifier: MIT
pragma solidity 0.8.26;

import {IGovernance} from "./IGovernance.sol";
<<<<<<< HEAD
import {ITimelock} from "./ITimelock.sol";
=======
import {ITiebreaker} from "./ITiebreaker.sol";
import {Timestamp} from "../types/Timestamp.sol";
import {Duration} from "../types/Duration.sol";
import {State} from "../libraries/DualGovernanceStateMachine.sol";

interface IDualGovernance is IGovernance, ITiebreaker {
    struct StateDetails {
        State state;
        Timestamp enteredAt;
        Timestamp vetoSignallingActivatedAt;
        Timestamp vetoSignallingReactivationTime;
        Timestamp normalOrVetoCooldownExitedAt;
        uint256 rageQuitRound;
        Duration dynamicDelay;
    }
>>>>>>> 8aed5f82

    function activateNextState() external;

    function resealSealable(address sealables) external;
<<<<<<< HEAD

    function tiebreakerScheduleProposal(uint256 proposalId) external;
    function tiebreakerResumeSealable(address sealable) external;
    function TIMELOCK() external view returns (ITimelock);
=======
>>>>>>> 8aed5f82
}<|MERGE_RESOLUTION|>--- conflicted
+++ resolved
@@ -2,9 +2,6 @@
 pragma solidity 0.8.26;
 
 import {IGovernance} from "./IGovernance.sol";
-<<<<<<< HEAD
-import {ITimelock} from "./ITimelock.sol";
-=======
 import {ITiebreaker} from "./ITiebreaker.sol";
 import {Timestamp} from "../types/Timestamp.sol";
 import {Duration} from "../types/Duration.sol";
@@ -20,16 +17,8 @@
         uint256 rageQuitRound;
         Duration dynamicDelay;
     }
->>>>>>> 8aed5f82
 
     function activateNextState() external;
 
     function resealSealable(address sealables) external;
-<<<<<<< HEAD
-
-    function tiebreakerScheduleProposal(uint256 proposalId) external;
-    function tiebreakerResumeSealable(address sealable) external;
-    function TIMELOCK() external view returns (ITimelock);
-=======
->>>>>>> 8aed5f82
 }