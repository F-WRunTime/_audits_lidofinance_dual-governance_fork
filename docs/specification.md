**Working draft**

---

# Dual Governance specification

Dual Governance (DG) is a governance subsystem that sits between the Lido DAO, represented by various voting systems, and the protocol contracts it manages. It protects protocol users from hostile actions by the DAO by allowing to cooperate and block any in-scope governance decision until either the DAO cancels this decision or users' (w)stETH is completely withdrawn to ETH.

This document provides the system description on the code architecture level. A detailed description on the mechanism level can be found in the [Dual Governance mechanism design overview][mech design] document which should be considered an integral part of this specification.

[mech design]: mechanism.md

[mech design - tiebreaker]: mechanism.md#Tiebreaker-Committee


## Navigation

* [System overview](#system-overview)
* [Proposal flow](#proposal-flow)
  + [Dynamic timelock](#dynamic-timelock)
  + [Proposal execution and deployment modes](#proposal-execution-and-deployment-modes)
* [Governance state](#governance-state)
* [Rage quit](#rage-quit)
* [Tiebreaker committee](#tiebreaker-committee)
* [Administrative actions](#administrative-actions)
* [Common types](#common-types)
* [Contract: DualGovernance.sol](#contract-dualgovernancesol)
* [Contract: Executor.sol](#contract-executorsol)
* [Contract: Escrow.sol](#contract-escrowsol)
* [Contract: EmergencyProtectedTimelock.sol](#contract-emergencyprotectedtimelocksol)
* [Contract: Configuration.sol](#contract-configurationsol)
* [Upgrade flow description](#upgrade-flow-description)


## System overview

![image](https://github.com/lidofinance/dual-governance/assets/1699593/0ca7686c-63bb-489a-bc6a-59d8b9982969)

The system is composed of the following main contracts:

* [`DualGovernance.sol`](#Contract-DualGovernancesol) is a singleton that provides an interface for submitting governance proposals and scheduling their execution, as well as managing the list of supported proposers (DAO voting systems). Implements a state machine tracking the current global governance state which, in turn, determines whether proposal submission and execution is currently allowed.
* [`EmergencyProtectedTimelock.sol`](#Contract-EmergencyProtectedTimelocksol) is a singleton that stores submitted proposals and provides an interface for their execution. In addition, it implements an optional temporary protection from a zero-day vulnerability in the dual governance contracts following the initial deployment or upgrade of the system. The protection is implemented as a timelock on proposal execution combined with two emergency committees that have the right to cooperate and disable the dual governance.
* [`Executor.sol`](#Contract-Executorsol) contract instances make calls resulting from governance proposals' execution. Every protocol permission or role protected by the DG, as well as the permission to manage this role/permission, should be assigned exclusively to one of the instances of this contract (in contrast with being assigned directly to a DAO voting system).
* [`ResealExecutor.sol`](#Contract-ResealExecutorsol) contract instances make calls to extend protocol withdrawals pause in case of contracts were put into an emergency pause by the [GateSeal emergency protection mechanism](https://github.com/lidofinance/gate-seals) and the DAO governance is currently blocked by the DG system. Has pause and resume roles for all protocols withdrawals contracts.
* [`Escrow.sol`](#Contract-Escrowsol) is a contract that can hold stETH, wstETH, withdrawal NFTs, and plain ETH. It can exist in two states, each serving a different purpose: either an oracle for users' opposition to DAO proposals or an immutable and ungoverned accumulator for the ETH withdrawn as a result of the [rage quit](#Rage-quit).
* [`TiebreakerCore.sol`](#contract-tiebreakercoresol) allows to approve proposals for execution and release protocol withdrawals in case of DAO execution ability is locked by `DualGovernance`. Consists of set of `TiebreakerSubCommittee` appointed by the DAO.
* [`TiebreakerSubCommittee.sol`](#contract-tiebreakersubcommitteesol) provides ability to participate in `TiebreakerCore` for external actors.
* [`EmergencyActivationCommittee`](#contract-emergencyactivationcommitteesol) contract that can activate the Emergency Mode, while only `EmergencyExecutionCommittee` can perform proposal execution. Requires to get quorum from committee members.
* [`EmergencyExecutionCommittee`](#contract-emergencyexecutioncommitteesol) contract provides ability to execute proposals in case of the Emergency Mode or renounce renounce further execution rights, by getting quorum of committee members.
* [`ResealExecutor`]


## Proposal flow

The system supports multiple DAO voting systems, represented in the dual governance as proposers. A **proposer** is an address that has the right to submit sets of EVM calls (**proposals**) to be made by a dual governance's **executor contract**. Each proposer has a single associated executor, though multiple proposers can share the same executor, so the system supports multiple executors and the relation between proposers and executors is many-to-one.

![image](https://github.com/lidofinance/dual-governance/assets/1699593/dc4b2a7c-8092-4195-bd68-f5581850fc6c)

The general proposal flow is the following:

1. A proposer submits a proposal, i.e. a set of EVM calls (represented by an array of [`ExecutorCall`](#Struct-ExecutorCall) structs) to be issued by the proposer's associated [executor contract](#Contract-Executorsol), by calling the [`DualGovernance.submitProposal`](#Function-DualGovernancesubmitProposal) function.
2. This starts a [dynamic timelock period](#Dynamic-timelock) that allows stakers to oppose the DAO, potentially leaving the protocol before the timelock elapses.
3. By the end of the dynamic timelock period, the proposal is either canceled by the DAO or executable.
    * If it's canceled, it cannot be scheduled for execution. However, any proposer is free to submit a new proposal with the same set of calls.
    * Otherwise, anyone can schedule the proposal for execution by calling the [`DualGovernance.scheduleProposal`](#Function-DualGovernancescheduleProposal) function, with the execution flow that follows being dependent on the [deployment mode](#Proposal-execution-and-deployment-modes).
4. The proposal's execution results in the proposal's EVM calls being issued by the executor contract associated with the proposer.


### Dynamic timelock

Each submitted proposal requires a minimum timelock before it can be scheduled for execution.

At any time, including while a proposal's timelock is lasting, stakers can signal their opposition to the DAO by locking their (w)stETH or stETH withdrawal NFTs (unstETH) into the [signalling escrow contract](#Contract-Escrowsol). If the opposition exceeds some minimum threshold, the [global governance state](#Governance-state) gets changed, blocking any DAO execution and thus effectively extending the timelock of all pending (i.e. submitted but not scheduled for execution) proposals.

![image](https://github.com/lidofinance/dual-governance/assets/1699593/98273df0-f3fd-4149-929d-3315a8e81aa8)

At any time, the DAO can cancel all pending proposals by calling the [`DualGovernance.cancelAllPendingProposals`](#Function-DualGovernancecancelAllPendingProposals) function.

By the time the dynamic timelock described above elapses, one of the following outcomes is possible:

* The DAO was not opposed by stakers (the **happy path** scenario).
* The DAO was opposed by stakers and canceled all pending proposals (the **two-sided de-escalation** scenario).
* The DAO was opposed by stakers and didn't cancel pending proposals, forcing the stakers to leave via the rage quit process, or canceled the proposals but some stakers still left (the **rage quit** scenario).
* The DAO was opposed by stakers and didn't cancel pending proposals but the total stake opposing the DAO was too small to trigger the rage quit (the **failed escalation** scenario).


### Proposal execution and deployment modes

The proposal execution flow comes after the dynamic timelock elapses and the proposal is scheduled for execution. The system can function in two deployment modes which affect the flow.

![image](https://github.com/lidofinance/dual-governance/assets/1699593/7a0f0330-6ef5-4985-8fd4-ac8f1f95d229)

#### Regular deployment mode

In the regular deployment mode, the **emergency protection delay** is set to zero and all calls from scheduled proposals are immediately executable by anyone via calling the [`EmergencyProtectedTimelock.execute`](#Function-EmergencyProtectedTimelockexecute) function.

#### Protected deployment mode

The protected deployment mode is a temporary mode designed to be active during an initial period after the deployment or upgrade of the DG contracts. In this mode, scheduled proposals cannot be executed immediately; instead, before calling [`EmergencyProtectedTimelock.execute`](#Funtion-EmergencyProtectedTimelockexecute), one has to wait until an emergency protection delay elapses since the proposal scheduling time.

![image](https://github.com/lidofinance/dual-governance/assets/1699593/38cb2371-bdb0-4681-9dfd-356fa1ed7959)

In this mode, an **emergency activation committee** has the one-off and time-limited right to activate an adversarial **emergency mode** if they see a scheduled proposal that was created or altered due to a vulnerability in the DG contracts or if governance execution is prevented by such a vulnerability. Once the emergency mode is activated, the emergency activation committee is disabled, i.e. loses the ability to activate the emergency mode again. If the emergency activation committee doesn't activate the emergency mode within the duration of the **emergency protection duration** since the committee was configured by the DAO, it gets automatically disabled as well.

The emergency mode lasts up to the **emergency mode max duration** counting from the moment of its activation. While it's active, 1) only the **emergency execution committee** has the right to execute scheduled proposals, and 2) the same committee has the one-off right to **disable the DG subsystem**, i.e. disconnect the `EmergencyProtectedTimelock` contract and its associated executor contracts from the DG contracts and reconnect it to the Lido DAO Voting/Agent contract. The latter also disables the emergency mode and the emergency execution committee, so any proposal can be executed by the DAO without cooperation from any other actors.

If the emergency execution committee doesn't disable the DG until the emergency mode max duration elapses, anyone gets the right to deactivate the emergency mode, switching the system back to the protected mode and disabling the emergency committee.

> Note: the protected deployment mode and emergency mode are only designed to protect from a vulnerability in the DG contracts and assume the honest and operational DAO. The system is not designed to handle a situation when there's a vulnerability in the DG contracts AND the DAO is captured/malicious or otherwise dysfunctional.


## Governance state

The DG system implements a state machine tracking the **global governance state** defining which governance actions are currently possible. The state is global since it affects all non-executed proposals and all system actors.

The state machine is specified in the [Dual Governance mechanism design][mech design] document. The possible states are:

* `Normal` allows proposal submission and scheduling for execution.
* `VetoSignalling` only allows proposal submission.
    * `VetoSignallingDeactivation` sub-state (doesn't deactivate the parent state upon entry) doesn't allow proposal submission or scheduling for execution.
* `VetoCooldown` only allows scheduling already submitted proposals for execution.
* `RageQuit` only allows proposal submission.

![image](https://github.com/lidofinance/dual-governance/assets/1699593/44c2b253-6ea2-4aac-a1c6-fd54cec92887)

Possible state transitions:

* `Normal` → `VetoSignalling`
* `VetoSignalling` → `RageQuit`
* `VetoSignallingDeactivation` sub-state entry and exit (while the parent `VetoSignalling` state is active)
* `VetoSignallingDeactivation` → `VetoCooldown`
* `VetoCooldown` → `Normal`
* `VetoCooldown` → `VetoSignalling`
* `RageQuit` → `VetoCooldown`
* `RageQuit` → `VetoSignalling`

These transitions are enabled by three processes (see the [mechanism design document][mech design] for more details):

1. **Rage quit support** changing due to stakers locking and unlocking their tokens into/out of the veto signalling escrow or stETH total supply changing;
2. Protocol withdrawals processing (in the `RageQuit` state);
3. Time passing.

![image](https://github.com/lidofinance/dual-governance/assets/1699593/118c26ef-5187-469f-a5ab-aea945fdb6aa)


## Rage quit

Rage quit is a global process of withdrawing stETH and wstETH locked in the signalling escrow and waiting until all these withdrawals, as well as any withdrawals represented by withdrawal NFTs that were locked into the signalling escrow prior to the process started, are finished.

![image](https://github.com/lidofinance/dual-governance/assets/1699593/4b42490e-4d67-4277-b1e1-390d4c385ca8)

In the [governance state machine](#Governance-state), the rage quit process is represented by the `RageQuit` global state. While this state is active, no proposal can be scheduled for execution. Thus, rage quit contributes to dynamic timelocks of all pending proposals.

At any time, only one instance of the rage quit process can be active.

From the stakers' point of view, opposition to the DAO and the rage quit process can be described by the following diagram:

![image](https://github.com/lidofinance/dual-governance/assets/1699593/f0f3647d-e251-458c-8556-2c481c2df35b)


## Tiebreaker committee

The mechanism design allows for a deadlock where the system is stuck in the `RageQuit` state while protocol withdrawals are paused or dysfunctional and require a DAO vote to resume, and includes a third-party arbiter Tiebreaker committee for resolving it.

The committee gains the power to execute pending proposals, bypassing the DG dynamic timelock, and unpause any protocol contract under the specific conditions of the deadlock. The detailed Tiebreaker mechanism design can be found in the [Dual Governance mechanism design overview][mech design - tiebreaker] document.

The Tiebreaker committee is represented in the system by its address which can be configured via the admin executor calling the [`DualGovernance.setTiebreakerCommittee`](#Function-DualGovernancesetTiebreakerCommittee) function.

While the deadlock conditions are met, the Tiebreaker committee address is allowed to:

1. Approve execution of any pending proposal by calling [`DualGovernance.tiebreakerApproveProposal`] so that its execution can be scheduled by calling [`DualGovernance.tiebreakerScheduleProposal`] after the tiebreaker execution timelock passes.
2. Approve the unpause of a pausable ("sealable") protocol contract by calling [`DualGovernance.tiebreakerApproveSealableResume`] so that it can be unpaused by calling [`DualGovernance.tiebreakerScheduleSealableResume`] after the tiebreaker execution timelock passes.


## Administrative actions

The dual governance system supports a set of administrative actions, including:

* Changing the configuration options.
* [Upgrading the system's code](#Upgrade-flow-description).
* Managing the [deployment mode](#Proposal-execution-and-deployment-modes): configuring or disabling the emergency protection delay, setting the emergency committee addresses and lifetime.
* Setting the [Tiebreaker committee](#Tiebreaker-committee) address.

Each of these actions can only be performed by a designated **admin executor** contract (set by a configuration option), meaning that:

1. It has to be proposed by one of the proposers associated with this executor. Such proposers are called **admin proposers**.
2. It has to go through the dual governance execution flow with stakers having the power to object.


## Common types

### Struct: ExecutorCall

```solidity
struct ExecutorCall {
    address target;
    uint96 value;
    bytes payload;
}
```

Encodes an EVM call from an executor contract to the `target` address with the specified `value` and the calldata being set to `payload`.


## Contract: DualGovernance.sol

The main entry point to the dual governance system.

* Provides an interface for submitting and cancelling governance proposals and implements a dynamic timelock on scheduling their execution.
* Manages the list of supported proposers (DAO voting systems).
* Implements a state machine tracking the current [global governance state](#Governance-state) which, in turn, determines whether proposal submission and execution is currently allowed.
* Deploys and tracks the [`Escrow`](#Contract-Escrowsol) contract instances. Tracks the current signalling escrow.

This contract is a singleton, meaning that any DG deployment includes exactly one instance of this contract.


### Enum: DualGovernance.State

```solidity
enum State {
    Normal,
    VetoSignalling,
    VetoSignallingDeactivation,
    VetoCooldown,
    RageQuit
}
```

Encodes the current global [governance state](#Governance-state), affecting the set of actions allowed for each of the system's actors.


### Function: DualGovernance.submitProposal

```solidity
function submitProposal(ExecutorCall[] calls)
  returns (uint256 proposalId)
```

Instructs the [`EmergencyProtectedTimelock`](#Contract-EmergencyProtectedTimelocksol) singleton instance to register a new governance proposal composed of one or more EVM `calls` to be made by an executor contract currently associated with the proposer address calling this function. Starts a dynamic timelock on [scheduling the proposal](#Function-DualGovernancescheduleProposal) for execution.

See: [`EmergencyProtectedTimelock.submit`](#Function-EmergencyProtectedTimelocksubmit).

#### Returns

The id of the successfully registered proposal.

#### Preconditions

* The calling address MUST be [registered as a proposer](#Function-DualGovernanceregisterProposer).
* The current governance state MUST be either of: `Normal`, `VetoSignalling`, `RageQuit`.

Triggers a transition of the current governance state (if one is possible) before checking the preconditions.


### Function: DualGovernance.scheduleProposal

```solidity
function scheduleProposal(uint256 proposalId)
```

Instructs the [`EmergencyProtectedTimelock`](#Contract-EmergencyProtectedTimelocksol) singleton instance to schedule the proposal with id `proposalId` for execution.

#### Preconditions

* The proposal with the given id MUST be already submitted using the `DualGovernance.submitProposal` call (the proposal MUST NOT be submitted as the result of the [`DualGovernance.tiebreakerApproveSealableResume`] call).
* The proposal MUST NOT be scheduled.
* The proposal's dynamic timelock MUST have elapsed.
* The proposal MUST NOT be cancelled.
* The current governance state MUST be either `Normal` or `VetoCooldown`.

Triggers a transition of the current governance state (if one is possible) before checking the preconditions.

### Function: DualGovernance.tiebreakerApproveProposal

[`DualGovernance.tiebreakerApproveProposal`]: #Function-DualGovernancetiebreakerApproveProposal

```solidity
function tiebreakerApproveProposal(uint256 proposalId)
```

Marks the proposal with id `proposalId` as approved by the [Tiebreaker committee](#Tiebreaker-committee), given that the DG system is in a deadlock.

#### Preconditions

* MUST be called by the [Tiebreaker committee address](#Function-DualGovernancesetTiebreakerCommittee).
* Either the Tiebreaker Condition A or the Tiebreaker Condition B MUST be met (see the [mechanism design document][mech design - tiebreaker]).
* The proposal MUST be already submitted.
* The proposal MUST NOT be cancelled.
* The proposal with the specified id MUST NOT be already approved by the Tiebreaker committee.

Triggers a transition of the current governance state (if one is possible) before checking the preconditions.


### Function: DualGovernance.tiebreakerScheduleProposal

[`DualGovernance.tiebreakerScheduleProposal`]: #Function-DualGovernancetiebreakerScheduleProposal

```solidity
function tiebreakerScheduleProposal(uint256 proposalId)
```

Instructs the [`EmergencyProtectedTimelock`](#Contract-EmergencyProtectedTimelocksol) singleton instance to schedule the proposal with the id `proposalId` for execution, bypassing the proposal dynamic timelock and given that the proposal was previously approved by the [Tiebreaker committee](#Tiebreaker-committee) and that the tiebreaker execution timelock has elapsed.

#### Preconditions

* Either the Tiebreaker Condition A or the Tiebreaker Condition B MUST be met (see the [mechanism design document][mech design - tiebreaker]).
* The proposal with the given id MUST be already submitted using the `DualGovernance.submitProposal` call (the proposal MUST NOT be submitted as the result of the [`DualGovernance.tiebreakerApproveSealableResume`] call).
* The proposal MUST NOT be cancelled.
* The proposal with the specified id MUST be approved by the Tiebreaker committee.
* The current block timestamp MUST be at least `TIEBREAKER_EXECUTION_TIMELOCK` seconds greater than the timestamp of the block in which the proposal was approved by the Tiebreaker committee.

Triggers a transition of the current governance state (if one is possible) before checking the preconditions.


### Function: DualGovernance.tiebreakerApproveSealableResume

[`DualGovernance.tiebreakerApproveSealableResume`]: #Function-DualGovernancetiebreakerApproveSealableResume

```solidity
function tiebreakerApproveSealableResume(address sealable)
```

Submits a proposal on issuing the `ISealable(sealable).resume()` call from the admin executor contract by calling `EmergencyProtectedTimelock.submit` on the `EmergencyProtectedTimelock` singleton instance. Starts a timelock with the `TIEBREAKER_EXECUTION_TIMELOCK` duration on scheduling this proposal.

#### Branches

If the last proposal submitted by calling this function with the same `sealable` parameter is not executed and not cancelled, then does nothing.

#### Preconditions

* MUST be called by the [Tiebreaker committee address](#Function-DualGovernancesetTiebreakerCommittee).
* Either the Tiebreaker Condition A or the Tiebreaker Condition B MUST be met (see the [mechanism design document][mech design - tiebreaker]).

Triggers a transition of the current governance state (if one is possible) before checking the preconditions.


### Function: DualGovernance.tiebreakerScheduleSealableResume

[`DualGovernance.tiebreakerScheduleSealableResume`]: #Function-DualGovernancetiebreakerScheduleSealableResume

```solidity
function tiebreakerScheduleSealableResume(address sealable)
```

Schedules the proposal on issuing the `ISealable(sealable).resume()` call that was previously submitted by calling the [`DualGovernance.tiebreakerApproveSealableResume`] function, given that the timelock on its scheduling has elapsed.

#### Preconditions

* Either the Tiebreaker Condition A or the Tiebreaker Condition B MUST be met (see the [mechanism design document][mech design - tiebreaker]).
* The last proposal submitted by calling the [`DualGovernance.tiebreakerApproveSealableResume`] function with the same `sealable` parameter MUST be pending, i.e. not scheduled, not executed, and not cancelled.
* The timelock on scheduling that proposal MUST be elapsed.

Triggers a transition of the current governance state (if one is possible) before checking the preconditions.


### Function: DualGovernance.cancelAllPendingProposals

```solidity
function cancelAllPendingProposals()
```

Cancels all currently submitted and non-executed proposals. If a proposal was submitted but not scheduled, it becomes unschedulable. If a proposal was scheduled, it becomes unexecutable.

Triggers a transition of the current governance state, if one is possible.

#### Preconditions

* MUST be called by an [admin proposer](#Administrative-actions).
* The current governance state MUST NOT equal `Normal`, `VetoCooldown`, or `RageQuit`.


### Function: DualGovernance.registerProposer

```solidity
function registerProposer(address proposer, address executor)
```

Registers the `proposer` address in the system as a valid proposer and associates it with the `executor` contract address (which is expected to be an instance of [`Executor.sol`](#Contract-Executorsol)) as an executor.

#### Preconditions

* MUST be called by the admin executor contract (see `Configuration.sol`).
* The `proposer` address MUST NOT be already registered in the system.
* The `executor` instance SHOULD be owned by the [`EmergencyProtectedTimelock`](#Contract-EmergencyProtectedTimelocksol) singleton instance.


### Function: DualGovernance.unregisterProposer

```solidity
function unregisterProposer(address proposer)
```

Removes the registered `proposer` address from the list of valid proposers and dissociates it with the executor contract address.

#### Preconditions

* MUST be called by the admin executor contract.
* The `proposer` address MUST be registered in the system as proposer.


### Function: DualGovernance.setTiebreakerCommittee

```solidity
function setTiebreakerCommittee(address newTiebreaker)
```

Updates the address of the [Tiebreaker committee](#Tiebreaker-committee).

#### Preconditions

* MUST be called by the admin executor contract.


### Function: DualGovernance.activateNextState

```solidity
function activateNextState()
```

Triggers a transition of the [global governance state](#Governance-state), if one is possible; does nothing otherwise.


## Contract: Executor.sol

Issues calls resulting from governance proposals' execution. Every protocol permission or role protected by the DG, as well as the permission to manage this role/permission, should be assigned exclusively to the instances of this contract.

The system supports multiple instances of this contract, but all instances SHOULD be owned by the [`EmergencyProtectedTimelock`](#Contract-EmergencyProtectedTimelocksol) singleton instance.

### Function: execute

```solidity
function execute(address target, uint256 value, bytes payload)
  payable returns (bytes result)
```

Issues a EVM call to the `target` address with the `payload` calldata, optionally sending `value` wei ETH.

Reverts if the call was unsuccessful.

#### Returns

The result of the call.

#### Preconditions

* MUST be called by the contract owner (which SHOULD be the [`EmergencyProtectedTimelock`](#Contract-EmergencyProtectedTimelocksol) singleton instance).

## Contract: ResealExecutor.sol

In the Lido protocol, specific critical components (`WithdrawalQueue` and `ValidatorsExitBus`) are safeguarded by the `GateSeal` contract instance. According to the gate seals [documentation](https://github.com/lidofinance/gate-seals?tab=readme-ov-file#what-is-a-gateseal):

>*"A GateSeal is a contract that allows the designated account to instantly put a set of contracts on pause (i.e. seal) for a limited duration.  This will give the Lido DAO the time to come up with a solution, hold a vote, implement changes, etc.".*

However, the effectiveness of this approach is contingent upon the predictability of the DAO's solution adoption timeframe. With the dual governance system, proposal execution may experience significant delays based on the current state of the `DualGovernance` contract. There's a risk that `GateSeal`'s pause period may expire before the Lido DAO can implement the necessary fixes.

To address this compatibility challenge between gate seals and dual governance, the `ResealExecutor` contract is introduced. The `ResealExecutor` allows to extend pause of temporarily paused contracts to permanent pause, if conditions are met:
- `ResealExecutor` has `PAUSE_ROLE` and `RESUME_ROLE` for target contracts.
- Contracts are paused until timestamp after current timestamp and not for infinite time.
- The DAO governance is blocked by `DualGovernance`.

It inherits `OwnableExecutor` and provides ability to extend contracts pause for committee set by DAO.

### Function ResealExecutor.reseal

```solidity
function reseal(address[] memory sealables)
```

This function extends pause of `sealables`. Can be called by committee address.

#### Preconditions

- `ResealExecutor` has `PAUSE_ROLE` and `RESUME_ROLE` for target contracts.
- Contracts are paused until timestamp after current timestamp and not for infinite time.
- The DAO governance is blocked by `DualGovernance`.

### Function ResealExecutor.setResealCommittee

```solidity
function setResealCommittee(address newResealCommittee)
```

This function set `resealCommittee` address to `newResealCommittee`. Can be called by owner.

#### Preconditions

- Can be called by `OWNER`.

## Contract: Escrow.sol

The `Escrow` contract serves as an accumulator of users' (w)stETH, withdrawal NFTs (unstETH), and ETH. It has two internal states and serves a different purpose depending on its state:

* The initial state is the `SignallingEscrow` state.  In this state, the contract serves as an oracle for users' opposition to DAO proposals. It allows users to lock and unlock (unlocking is permitted only for the caller after the `SignallingEscrowMinLockTime` duration has passed since their last funds locking operation) stETH, wstETH, and withdrawal NFTs, potentially changing the global governance state. The `SignallingEscrowMinLockTime` duration, measured in hours, safeguards against manipulating the dual governance state through instant lock/unlock actions within the `Escrow` contract instance.
* The final state is the `RageQuitEscrow` state. In this state, the contract serves as an immutable and ungoverned accumulator for the ETH withdrawn as a result of the [rage quit](#Rage-quit) and enforces a timelock on reclaiming this ETH by users.

The `DualGovernance` contract tracks the current signalling escrow contract using the `DualGovernance.getVetoSignallingEscrow()` pointer. Upon the initial deployment of the system, an instance of `Escrow` is deployed in the `SignallingEscrow` state by the `DualGovernance` contract and the `DualGovernance.getVetoSignallingEscrow()` pointer is set to this contract.

Each time the governance enters the global `RageQuit` state, two things happen simultaneously:

1. The `Escrow` instance currently stored in the `DualGovernance.getVetoSignallingEscrow()` pointer changes its state from `SignallingEscrow` to `RageQuitEscrow`. This is the only possible (and thus irreversible) state transition.
2. The `DualGovernance` contract deploys a new instance of `Escrow` in the `SignallingEscrow` state and resets the `DualGovernance.getVetoSignallingEscrow()` pointer to this newly-deployed contract.

At any point in time, there can be only one instance of the contract in the `SignallingEscrow` state (so the contract in this state is a singleton) but multiple instances of the contract in the `RageQuitEscrow` state.

After the `Escrow` instance transitions into the `RageQuitEscrow` state, all locked stETH and wstETH tokens are meant to be converted into withdrawal NFTs using the permissionless `Escrow.requestNextWithdrawalsBatch()` function.

Once all funds locked in the `Escrow` instance are converted into withdrawal NFTs, finalized, and claimed, the main rage quit phase concludes, and the `RageQuitExtensionDelay` period begins.

The purpose of the `RageQuitExtensionDelay` phase is to provide sufficient time to participants who locked withdrawal NFTs to claim them before Lido DAO's proposal execution is unblocked. As soon as a withdrawal NFT is claimed, the user's ETH is no longer affected by any code controlled by the DAO.

When the `RageQuitExtensionDelay` period elapses, the `DualGovernance.activateNextState()` function exits the `RageQuit` state and initiates the `RageQuitEthWithdrawalsTimelock`. Throughout this timelock, tokens remain locked within the `Escrow` instance and are inaccessible for withdrawal. Once the timelock expires, participants in the rage quit process can retrieve their ETH by withdrawing it from the `Escrow` instance.

The duration of the `RageQuitEthWithdrawalsTimelock` is dynamic and varies based on the number of "continuous" rage quits. A pair of rage quits is considered continuous when `DualGovernance` has not transitioned to the `Normal` or `VetoCooldown` state between them.

### Function: Escrow.lockStETH

```solidity!
function lockStETH(uint256 amount) external returns (uint256 lockedStETHShares)
```

Transfers the specified `amount` of stETH from the caller's (i.e., `msg.sender`) account into the `SignallingEscrow` instance of the `Escrow` contract.

The total rage quit support is updated proportionally to the number of shares corresponding to the locked stETH (see the `Escrow.getRageQuitSupport()` function for the details). For the correct rage quit support calculation, the function updates the number of locked stETH shares in the protocol as follows:

```solidity
amountInShares = stETH.getSharesByPooledEther(amount);

_assets[msg.sender].stETHLockedShares += amountInShares;
_stETHTotals.lockedShares += amountInShares;
```

The rage quit support will be dynamically updated to reflect changes in the stETH balance due to protocol rewards or validators slashing.

Finally, the function calls `DualGovernance.activateNextState()`, which may transition the `Escrow` instance from the `SignallingEscrow` state to the `RageQuitEscrow` state.

#### Returns

The amount of stETH shares locked by the caller during the current method call.

#### Preconditions

- The `Escrow` instance MUST be in the `SignallingEscrow` state.
- The caller MUST have an allowance set on the stETH token for the `Escrow` instance equal to or greater than the locked `amount`.
- The locked `amount` MUST NOT exceed the caller's stETH balance.

### Function: Escrow.unlockStETH

```solidity
function unlockStETH() external returns (uint256 unlockedStETHShares)
```

Allows the caller (i.e., `msg.sender`) to unlock all previously locked stETH and wstETH in the `SignallingEscrow` instance of the `Escrow` contract as stETH. The locked balance may change due to protocol rewards or validator slashing, potentially altering the original locked amount. The total unlocked stETH amount equals the sum of all previously locked stETH and wstETH by the caller, accounting for any changes during the locking period.

For accurate rage quit support calculation, the function updates the number of locked stETH shares in the protocol as follows:

```solidity
_stETHTotals.lockedShares -= _assets[msg.sender].stETHLockedShares;
_assets[msg.sender].stETHLockedShares = 0;
```

Additionally, the function triggers the `DualGovernance.activateNextState()` function at the beginning and end of the execution.

#### Returns

The amount of stETH shares unlocked by the caller.

#### Preconditions

- The `Escrow` instance MUST be in the `SignallingEscrow` state.
- The caller MUST have a non-zero amount of previously locked stETH in the `Escrow` instance using the `Escrow.lockStETH` function.
- The duration of the `SignallingEscrowMinLockTime` MUST have passed since the caller last invoked any of the methods `Escrow.lockStETH`, `Escrow.lockWstETH`, or `Escrow.lockUnstETH`.

### Function: Escrow.lockWstETH

```solidity
function lockWstETH(uint256 amount) external returns (uint256 lockedStETHShares)
```

Transfers the specified `amount` of wstETH from the caller's (i.e., `msg.sender`) account into the `SignallingEscrow` instance of the `Escrow` contract and unwraps it into the stETH.

The total rage quit support is updated proportionally to the `amount` of locked wstETH (see the `Escrow.getRageQuitSupport()` function for details). For accurate rage quit support calculation, the function updates the number of locked stETH shares in the protocol as follows:

```solidity
stETHAmount = WST_ETH.unwrap(amount);
// Use getSharesByPooledEther(), because unwrap() method may transfer 1 wei less amount of stETH
stETHShares = ST_ETH.getSharesByPooledEth(stETHAmount);

_assets[msg.sender].stETHLockedShares += stETHShares;
_stETHTotals.lockedShares += stETHShares;
```

Finally, the function calls the `DualGovernance.activateNextState()`. This action may transition the `Escrow` instance from the `SignallingEscrow` state into the `RageQuitEscrow` state.

#### Returns

The amount of stETH shares locked by the caller during the current method call.

#### Preconditions

- The `Escrow` instance MUST be in the `SignallingEscrow` state.
- The caller MUST have an allowance set on the wstETH token for the `Escrow` instance equal to or greater than the locked `amount`.
- The locked `amount` MUST NOT exceed the caller's wstETH balance.

### Function: Escrow.unlockWstETH

```solidity
function unlockWstETH() external returns (uint256 unlockedStETHShares)
```

Allows the caller (i.e. `msg.sender`) to unlock previously locked wstETH and stETH from the `SignallingEscrow` instance of the `Escrow` contract as wstETH. The locked balance may change due to protocol rewards or validator slashing, potentially altering the original locked amount. The total unlocked wstETH equals the sum of all previously locked wstETH and stETH by the caller.

For the correct rage quit support calculation, the function updates the number of locked stETH shares in the protocol as follows:

```solidity
_stETHTotals.lockedShares -= _assets[msg.sender].stETHLockedShares;
_assets[msg.sender].stETHLockedShares = 0;
```

Additionally, the function triggers the `DualGovernance.activateNextState()` function at the beginning and end of the execution.

#### Returns

The amount of stETH shares unlocked by the caller.

#### Preconditions

- The `Escrow` instance MUST be in the `SignallingEscrow` state.
- The caller MUST have a non-zero amount of previously locked wstETH in the `Escrow` instance using the `Escrow.lockWstETH` function.
- At least the duration of the `SignallingEscrowMinLockTime` MUST have passed since the caller last invoked any of the methods `Escrow.lockStETH`, `Escrow.lockWstETH`, or `Escrow.lockUnstETH`.


### Function: Escrow.lockUnstETH

```solidity
function lockUnstETH(uint256[] unstETHIds)
```

Transfers the withdrawal NFTs with ids contained in the `unstETHIds` from the caller's (i.e. `msg.sender`) account into the `SignallingEscrow` instance of the `Escrow` contract.


To correctly calculate the rage quit support (see the `Escrow.getRageQuitSupport()` function for the details), updates the number of locked withdrawal NFT shares in the protocol for each withdrawal NFT in the `unstETHIds`,  as follows:

```solidity
uint256 amountOfShares = withdrawalRequests[id].amountOfShares;

<<<<<<< HEAD
_assets[msg.sender].unstETHLockedShares += amountOfShares;
_unstETHTotals.unfinalizedShares += amountOfShares;
=======
_vetoersLockedAssets[msg.sender].withdrawalNFTShares += amountOfShares;
_totalWithdrawalNFTSharesLocked += amountOfShares;
>>>>>>> fd84dc5e
```

Finally, calls the `DualGovernance.activateNextState()` function. This action may transition the `Escrow` instance from the `SignallingEscrow` state into the `RageQuitEscrow` state.

#### Preconditions

- The `Escrow` instance MUST be in the `SignallingEscrow` state.
- The caller MUST be the owner of all withdrawal NFTs with the given ids.
- The caller MUST grant permission to the `SignallingEscrow` instance to transfer tokens with the given ids (`approve()` or `setApprovalForAll()`).
- The passed ids MUST NOT contain the finalized or claimed withdrawal NFTs.
- The passed ids MUST NOT contain duplicates.

### Function: Escrow.unlockUnstETH

```solidity
function unlockUnstETH(uint256[] unstETHIds)
```

Allows the caller (i.e. `msg.sender`) to unlock a set of previously locked withdrawal NFTs with ids `unstETHIds` from the `SignallingEscrow` instance of the `Escrow` contract.

To correctly calculate the rage quit support (see the `Escrow.getRageQuitSupport()` function for details), updates the number of locked withdrawal NFT shares in the protocol for each withdrawal NFT in the `unstETHIds`, as follows:

- If the withdrawal NFT was marked as finalized (see the `Escrow.markUnstETHFinalized()` function for details):

```solidity
uint256 amountOfShares = withdrawalRequests[id].amountOfShares;
uint256 claimableAmount = _getClaimableEther(id);

<<<<<<< HEAD
assets[msg.sender].unstETHLockedShares -= amountOfShares;
unstETHTotals.finalizedETH -= claimableAmount;
unstETHTotals.unfinalizedShares -= amountOfShares;
=======
_totalWithdrawalNFTSharesLocked -= amountOfShares;
_totalFinalizedWithdrawalNFTSharesLocked -= amountOfShares;
_totalFinalizedWithdrawalNFTAmountLocked -= claimableAmount;

_vetoersLockedAssets[msg.sender].withdrawalNFTShares -= amountOfShares;
_vetoersLockedAssets[msg.sender].finalizedWithdrawalNFTShares -= amountOfShares;
_vetoersLockedAssets[msg.sender].finalizedWithdrawalNFTAmount -= claimableAmount;
>>>>>>> fd84dc5e
```

- if the Withdrawal NFT wasn't marked as finalized:

```solidity
uint256 amountOfShares = withdrawalRequests[id].amountOfShares;

<<<<<<< HEAD
assets[msg.sender].unstETHLockedShares -= amountOfShares;
unstETHTotals.unfinalizedShares -= amountOfShares;
=======
_totalWithdrawalNFTSharesLocked -= amountOfShares;
_vetoersLockedAssets[msg.sender].withdrawalNFTShares -= amountOfShares;
>>>>>>> fd84dc5e
```

Additionally, the function triggers the `DualGovernance.activateNextState()` function at the beginning and end of the execution.

#### Preconditions

- The `Escrow` instance MUST be in the `SignallingEscrow` state.
- Each provided withdrawal NFT MUST have been previously locked by the caller.
- At least the duration of the `SignallingEscrowMinLockTime` MUST have passed since the caller last invoked any of the methods `Escrow.lockStETH`, `Escrow.lockWstETH`, or `Escrow.lockUnstETH`.

### Function Escrow.markUnstETHFinalized

```solidity
function markUnstETHFinalized(uint256[] unstETHIds, uint256[] hints)
```

Marks the provided withdrawal NFTs with ids `unstETHIds` as finalized to accurately calculate their rage quit support.

The finalization of the withdrawal NFT leads to the following events:

- The value of the withdrawal NFT is no longer affected by stETH token rebases.
- The total supply of stETH is adjusted based on the value of the finalized withdrawal NFT.

As both of these events affect the rage quit support value, this function updates the number of finalized withdrawal NFTs for the correct rage quit support accounting.

For each withdrawal NFT in the `unstETHIds`:

```solidity
uint256 claimableAmount = _getClaimableEther(id);
uint256 amountOfShares = withdrawalRequests[id].amountOfShares;

<<<<<<< HEAD
unstETHTotals.finalizedETH += claimableAmount;
unstETHTotals.unfinalizedShares -= amountOfShares;
=======
_totalFinalizedWithdrawalNFTSharesLocked += amountOfShares;
_totalFinalizedWithdrawalNFTAmountLocked += claimableAmount;

_vetoersLockedAssets[msg.sender].finalizedWithdrawalNFTShares += amountOfShares;
_vetoersLockedAssets[msg.sender].finalizedWithdrawalNFTAmount += claimableAmount;
>>>>>>> fd84dc5e
```

Withdrawal NFTs belonging to any of the following categories are excluded from the rage quit support update:

- Claimed or unfinalized withdrawal NFTs
- Withdrawal NFTs already marked as finalized
- Withdrawal NFTs not locked in the `Escrow` instance

#### Preconditions

- The `Escrow` instance MUST be in the `SignallingEscrow` state.

### Function Escrow.getRageQuitSupport()

```solidity
function getRageQuitSupport() view returns (uint256)
```

Calculates and returns the total rage quit support as a percentage of the stETH total supply locked in the instance of the `Escrow` contract. It considers contributions from stETH, wstETH, and non-finalized withdrawal NFTs while adjusting for the impact of locked finalized withdrawal NFTs.

The returned value represents the total rage quit support expressed as a percentage with a precision of 16 decimals. It is computed using the following formula:

```solidity
uint256 finalizedETH = unstETHTotals.finalizedETH;
uint256 ufinalizedShares = stETHTotals.lockedShares + unstETHTotals.unfinalizedShares;

return 10 ** 18 * (
  ST_ETH.getPooledEtherByShares(unfinalizedShares) + finalizedETH
) / (
  stETH.totalSupply() + finalizedETH
);
```

### Function Escrow.startRageQuit

```solidity
function startRageQuit(
  Duration rageQuitExtensionDelay,
  Duration rageQuitWithdrawalsTimelock
)
```

Transits the `Escrow` instance from the `SignallingEscrow` state to the `RageQuitEscrow` state. Following this transition, locked funds become unwithdrawable and are accessible to users only as plain ETH after the completion of the full `RageQuit` process, including the `RageQuitExtensionDelay` and `RageQuitEthWithdrawalsTimelock` stages.

#### Preconditions

- Method MUST be called by the `DualGovernance` contract.
- The `Escrow` instance MUST be in the `SignallingEscrow` state.

### Function Escrow.requestNextWithdrawalsBatch

```solidity
function requestNextWithdrawalsBatch(uint256 maxBatchSize)
```

Transfers stETH held in the `RageQuitEscrow` instance into the `WithdrawalQueue`. The function may be invoked multiple times until all stETH is converted into withdrawal NFTs. For each withdrawal NFT, the owner is set to `Escrow` contract instance. Each call creates up to `maxBatchSize` withdrawal requests, where each withdrawal request size equals `WithdrawalQueue.MAX_STETH_WITHDRAWAL_AMOUNT()`, except for potentially the last batch, which may have a smaller size.

Upon execution, the function tracks the ids of the withdrawal requests generated by all invocations. When the remaining stETH balance on the contract falls below `WITHDRAWAL_QUEUE.MIN_STETH_WITHDRAWAL_AMOUNT()`, the generation of withdrawal batches is concluded, and subsequent function calls will revert.

#### Preconditions

- The `Escrow` instance MUST be in the `RageQuitEscrow` state.
- The `maxBatchSize` MUST be greater than or equal to `CONFIG.MIN_WITHDRAWALS_BATCH_SIZE()` and less than or equal to `CONFIG.MAX_WITHDRAWALS_BATCH_SIZE()`.
- The generation of withdrawal request batches MUST not be concluded

### Function Escrow.claimNextWithdrawalsBatch(uint256, uint256[])

```solidity
function claimNextWithdrawalsBatch(uint256 fromUnstETHId, uint256[] hints)
```

Allows users to claim finalized withdrawal NFTs generated by the `Escrow.requestNextWithdrawalsBatch()` function.
Tracks the total amount of claimed ETH updating the `stETHTotals.claimedETH` variable. Upon claiming the last batch, the `RageQuitExtensionDelay` period commences.

#### Preconditions

- The `Escrow` instance MUST be in the `RageQuitEscrow` state.
- The `fromUnstETHId` MUST be equal to the id of the first unclaimed withdrawal NFT locked in the `Escrow`. The ids of the unclaimed withdrawal NFTs can be retrieved via the `getNextWithdrawalBatch()` method.

### Function Escrow.claimNextWithdrawalsBatch(uint256)

```solidity
function claimNextWithdrawalsBatch(uint256 maxUnstETHIdsCount)
```

This is an overload version of `Escrow.claimNextWithdrawalsBatch(uint256, uint256[])`. It retrieves hints for processing the withdrawal NFTs on-chain.

### Function Escrow.claimUnstETH

```solidity
function claimUnstETH(uint256[] unstETHIds, uint256[] hints)
```

Allows users to claim the ETH associated with finalized withdrawal NFTs with ids `unstETHIds` locked in the `Escrow` contract. Upon calling this function, the claimed ETH is transferred to the `Escrow` contract instance.

<<<<<<< HEAD
To safeguard the ETH associated with withdrawal NFTs, this function should be invoked when the `Escrow` is in the `RageQuitEscrow` state and before the `RageQuitExtensionDelay` period ends. The ETH corresponding to unclaimed withdrawal NFTs after this period ends would still be controlled by the code potentially afftected by pending and future DAO decisions.
=======
To safeguard the ETH associated with Withdrawal NFTs, this function should be invoked when the `Escrow` is in the `RageQuitEscrow` state and before the `RageQuitExtensionDelay` period ends. The ETH corresponding to unclaimed Withdrawal NFTs after this period ends would still be controlled by the code potentially affected by pending and future DAO decisions.
>>>>>>> fd84dc5e

#### Preconditions

- The `Escrow` instance MUST be in the `RageQuitEscrow` state.
- The provided `unstETHIds` MUST only contain finalized but unclaimed withdrawal requests with the owner set to `msg.sender`.

### Function Escrow.isRageQuitFinalized

```solidity
function isRageQuitFinalized() view returns (bool)
```

Returns whether the rage quit process has been finalized. The rage quit process is considered finalized when all the following conditions are met:
- The `Escrow` instance is in the `RageQuitEscrow` state.
- All withdrawal request batches have been claimed.
- The duration of the `RageQuitExtensionDelay` has elapsed.

### Function Escrow.withdrawETH

```solidity
function withdrawETH()
```

<<<<<<< HEAD
Allows the caller (i.e. `msg.sender`) to withdraw all stETH and wstETH they have previously locked into `Escrow` contract instance (while it was in the `SignallingEscrow` state) as plain ETH, given that the `RageQuit` process is completed and that the `RageQuitEthWithdrawalsTimelock` has elapsed. Upon execution, the function transfers ETH to the caller's account and marks the corresponding stETH and wstETH as withdrawn for the caller.
=======
Allows the caller (i.e. `msg.sender`) to withdraw all stETH they have previously locked into `Escrow` contract instance (while it was in the `SignallingEscrow` state) as plain ETH, given that the `RageQuit` process is completed and that the `RageQuitEthClaimTimelock` has elapsed. Upon execution, the function transfers ETH to the caller's account and marks the corresponding stETH as withdrawn for the caller.
>>>>>>> fd84dc5e

The amount of ETH sent to the caller is determined by the proportion of the user's stETH and wstETH shares compared to the total amount of locked stETH and wstETH shares in the Escrow instance, calculated as follows:

```solidity
return stETHTotals.claimedETH * assets[msg.sender].stETHLockedShares
    / stETHTotals.lockedShares;
```

#### Preconditions

- The `Escrow` instance MUST be in the `RageQuitEscrow` state.
- The rage quit process MUST be completed, including the expiration of the `RageQuitExtensionDelay` duration.
<<<<<<< HEAD
- The `RageQuitEthWithdrawalsTimelock` period MUST be elapsed after the expiration of the `RageQuitExtensionDelay` duration.
- The caller MUST have a non-zero amount of stETH shares to withdraw.
=======
- The `RageQuitEthClaimTimelock` period MUST be elapsed after the expiration of the `RageQuitExtensionDelay` duration.
- The caller MUST have a non-zero amount of stETH to withdraw.
- The caller MUST NOT have previously withdrawn stETH.

### Function Escrow.withdrawWstEthAsEth

```solidity
function withdrawWstEthAsEth() external
```

Allows the caller (i.e. `msg.sender`) to withdraw all wstETH they have previously locked into `Escrow` contract instance (while it was in the `SignallingEscrow` state) as plain ETH, given that the `RageQuit` process is completed and that the `RageQuitEthClaimTimelock` has elapsed. Upon execution, the function transfers ETH to the caller's account and marks the corresponding wstETH as withdrawn for the caller.

The amount of ETH sent to the caller is determined by the proportion of the user's wstETH funds compared to the total amount of locked stETH and wstETH shares in the Escrow instance, calculated as follows:

```solidity
return _totalClaimedEthAmount *
  _vetoersLockedAssets[msg.sender].wstETHShares /
  (_totalStEthSharesLocked + _totalWstEthSharesLocked);
```

#### Preconditions
- The `Escrow` instance MUST be in the `RageQuitEscrow` state.
- The rage quit process MUST be completed, including the expiration of the `RageQuitExtensionDelay` duration.
- The `RageQuitEthClaimTimelock` period MUST be elapsed after the expiration of the `RageQuitExtensionDelay` duration.
- The caller MUST have a non-zero amount of wstETH to withdraw.
- The caller MUST NOT have previously withdrawn wstETH.
>>>>>>> fd84dc5e

### Function Escrow.withdrawETH()

```solidity
function withdrawETH(uint256[] unstETHIds)
```

Allows the caller (i.e. `msg.sender`) to withdraw the claimed ETH from the withdrawal NFTs with ids `unstETHIds` locked by the caller in the `Escrow` contract while the latter was in the `SignallingEscrow` state. Upon execution, all ETH previously claimed from the NFTs is transferred to the caller's account, and the NFTs are marked as withdrawn.

#### Preconditions

- The `Escrow` instance MUST be in the `RageQuitEscrow` state.
- The rage quit process MUST be completed, including the expiration of the `RageQuitExtensionDelay` duration.
- The `RageQuitEthWithdrawalsTimelock` period MUST be elapsed after the expiration of the `RageQuitExtensionDelay` duration.
- The caller MUST be set as the owner of the provided NFTs.
- Each withdrawal NFT MUST have been claimed using the `Escrow.claimUnstETH()` function.
- Withdrawal NFTs must not have been withdrawn previously.


## Contract: EmergencyProtectedTimelock.sol

`EmergencyProtectedTimelock` is the singleton instance storing proposals approved by DAO voting systems and submitted to the Dual Governance. It allows for setting up time-bound **Emergency Activation Committee** and **Emergency Execution Committee**, acting as safeguards for the case of zero-day vulnerability in Dual Governance contracts.

For a proposal to be executed, the following steps have to be performed in order:

1. The proposal must be submitted using the `EmergencyProtectedTimelock.submit` function.
2. The configured post-submit timelock (`Configuration.AFTER_SUBMIT_DELAY()`) must elapse.
3. The proposal must be scheduled using the `EmergencyProtectedTimelock.schedule` function.
4. The configured emergency protection delay (`Configuration.AFTER_SCHEDULE_DELAY()`) must elapse (can be zero, see below).
5. The proposal must be executed using the `EmergencyProtectedTimelock.execute` function.

The contract only allows proposal submission and scheduling by the `governance` address. Normally, this address points to the [`DualGovernance`](#Contract-DualGovernancesol) singleton instance. Proposal execution is permissionless, unless Emergency Mode is activated.

<<<<<<< HEAD
If the Emergency Committees are set up and active, the governance proposal gets a separate emergency protection delay between submitting and scheduling. This additional timelock is implemented in the `EmergencyProtectedTimelock` contract to protect from zero-day vulnerability in the logic of `DualGovenance.sol` and other core DG contracts. If the Emergency Committees aren't set, the proposal flow is the same, but the timelock duration is zero.
=======
If the Emergency Committees are set up and active, the governance proposal gets a separate emergency protection timelock between submitting and scheduling. This additional timelock is implemented in the `EmergencyProtectedTimelock` contract to protect from zero-day vulnerability in the logic of `DualGovernance.sol` and other core DG contracts. If the Emergency Committees aren't set, the proposal flow is the same, but the timelock duration is zero.
>>>>>>> fd84dc5e

Emergency Activation Committee, while active, can enable the Emergency Mode. This mode prohibits anyone but the Emergency Execution Committee from executing proposals. It also allows the Emergency Execution Committee to reset the governance, effectively disabling the Dual Governance subsystem.

The governance reset entails the following steps:

1. Clearing both the Emergency Activation and Execution Committees from the `EmergencyProtectedTimelock`.
2. Cancelling all proposals that have not been executed.
3. Setting the `governance` address to a pre-configured Emergency Governance address. In the simplest scenario, this would be the Lido DAO Aragon Voting contract.

### Function: EmergencyProtectedTimelock.submit

```solidity
function submit(address executor, ExecutorCall[] calls)
  returns (uint256 proposalId)
```

Registers a new governance proposal composed of one or more EVM `calls` to be made by the `executor` contract.

#### Returns

The ID of the successfully registered proposal.


#### Preconditions

* MUST be called by the `governance` address.


### Function: EmergencyProtectedTimelock.schedule

```solidity
function schedule(uint256 proposalId)
```

#### Preconditions

* MUST be called by the `governance` address.
* The proposal MUST be already submitted.
* The post-submit timelock MUST already elapse since the moment the proposal was submitted.


### Function: EmergencyProtectedTimelock.execute

```solidity
function execute(uint256 proposalId)
```

Instructs the executor contract associated with the proposal to issue the proposal's calls.

#### Preconditions

* Emergency mode MUST NOT be active.
* The proposal MUST be already submitted & scheduled for execution.
* The emergency protection delay MUST already elapse since the moment the proposal was scheduled.

### Function: EmergencyProtectedTimelock.cancelAllNonExecutedProposals

```solidity
function cancelAllNonExecutedProposals()
```

Cancels all non-executed proposal, making them forever non-executable.

#### Preconditions

* MUST be called by the `governance` address.

### Function: EmergencyProtectedTimelock.activateEmergencyMode

```solidity
function activateEmergencyMode()
```

Activates the Emergency Mode.

#### Preconditions

* MUST be called by the Emergency Activation Committee address.
* The Emergency Mode MUST NOT be active.

### Function: EmergencyProtectedTimelock.emergencyExecute

```solidity
function emergencyExecute(uint256 proposalId)
```

Executes the scheduled proposal, bypassing the post-schedule delay.

#### Preconditions

* MUST be called by the Emergency Execution Committee address.
* The Emergency Mode MUST be active.

### Function: EmergencyProtectedTimelock.deactivateEmergencyMode

```solidity
function deactivateEmergencyMode()
```

Deactivates the Emergency Activation and Emergency Execution Committees (setting their addresses to `0x00`), cancels all unexecuted proposals, and disables the [Protected deployment mode](#Proposal-execution-and-deployment-modes).

#### Preconditions

* The Emergency Mode MUST be active.
* If the Emergency Mode was activated less than the `emergency mode max duration` ago, MUST be called by the [Admin Executor](#Administrative-actions) address.

### Function: EmergencyProtectedTimelock.emergencyReset

```solidity
function emergencyReset()
```

Resets the `governance` address to the `EMERGENCY_GOVERNANCE` value defined in the configuration, cancels all unexecuted proposals, and disables the [Protected deployment mode](#Proposal-execution-and-deployment-modes).

#### Preconditions

* The Emergency Mode MUST be active.
* MUST be called by the Emergency Execution Committee address.

### Admin functions

The contract has the interface for managing the configuration related to emergency protection (`setEmergencyProtection`) and general system wiring (`transferExecutorOwnership`, `setGovernance`). These functions MUST be called by the [Admin Executor](#Administrative-actions) address, basically routing any such changes through the Dual Governance mechanics.


## Contract: Configuration.sol

`Configuration.sol` is the smart contract encompassing all the constants in the Dual Governance design & providing the interfaces for getting access to them. It implements interfaces `IAdminExecutorConfiguration`, `ITimelockConfiguration`, `IDualGovernanceConfiguration` covering for relevant "parameters domains".

## Contract: TiebreakerCore.sol
## Contract: TiebreakerSubCommittee.sol
## Contract: EmergencyActivationCommittee.sol
## Contract: EmergencyExecutionCommittee.sol
## Contract: ResealCommittee.sol

## Upgrade flow description

In designing the dual governance system, ensuring seamless updates while maintaining the contracts' immutability was a primary consideration. To achieve this, the system was divided into three key components: `DualGovernance`, `EmergencyProtectedTimelock`, and `Executor`.

When updates are necessary only for the `DualGovernance` contract logic, the `EmergencyProtectedTimelock` and `Executor` components remain unchanged. This simplifies the process, as it only requires deploying a new version of the `DualGovernance`. This approach preserves proposal history and avoids the complexities of redeploying executors or transferring rights from previous instances.

During the deployment of a new dual governance version, the Lido DAO will likely launch it under the protection of the emergency committee, similar to the initial launch (see [Proposal execution and deployment modes](#Proposal-execution-and-deployment-modes) for the details). The `EmergencyProtectedTimelock` allows for the reassembly and reactivation of emergency protection at any time, even if the previous committee's duration has not yet concluded.

A typical proposal to update the dual governance system to a new version will likely contain the following steps:

1. Set the `governance` variable in the `EmergencyProtectedTimelock` instance to the new version of the `DualGovernance` contract.
2. Update the implementation of the `Configuration` proxy contract if necessary.
3. Configure emergency protection settings in the `EmergencyProtectedTimelock` contract, including the address of the committee, the duration of emergency protection, and the duration of the emergency mode.

For more significant updates involving changes to the `EmergencyProtectedTimelock` or `Proposals` mechanics, new versions of both the `DualGovernance` and `EmergencyProtectedTimelock` contracts are deployed. While this adds more steps to maintain the proposal history, such as tracking old and new versions of the Timelocks, it also eliminates the need to migrate permissions or rights from executors. The `transferExecutorOwnership()` function of the `EmergencyProtectedTimelock` facilitates the assignment of executors to the newly deployed contract.<|MERGE_RESOLUTION|>--- conflicted
+++ resolved
@@ -525,8 +525,8 @@
 ```solidity
 amountInShares = stETH.getSharesByPooledEther(amount);
 
-_assets[msg.sender].stETHLockedShares += amountInShares;
-_stETHTotals.lockedShares += amountInShares;
+assets[msg.sender].stETHLockedShares += amountInShares;
+stETHTotals.lockedShares += amountInShares;
 ```
 
 The rage quit support will be dynamically updated to reflect changes in the stETH balance due to protocol rewards or validators slashing.
@@ -554,8 +554,8 @@
 For accurate rage quit support calculation, the function updates the number of locked stETH shares in the protocol as follows:
 
 ```solidity
-_stETHTotals.lockedShares -= _assets[msg.sender].stETHLockedShares;
-_assets[msg.sender].stETHLockedShares = 0;
+stETHTotals.lockedShares -= _assets[msg.sender].stETHLockedShares;
+assets[msg.sender].stETHLockedShares = 0;
 ```
 
 Additionally, the function triggers the `DualGovernance.activateNextState()` function at the beginning and end of the execution.
@@ -585,8 +585,8 @@
 // Use getSharesByPooledEther(), because unwrap() method may transfer 1 wei less amount of stETH
 stETHShares = ST_ETH.getSharesByPooledEth(stETHAmount);
 
-_assets[msg.sender].stETHLockedShares += stETHShares;
-_stETHTotals.lockedShares += stETHShares;
+assets[msg.sender].stETHLockedShares += stETHShares;
+stETHTotals.lockedShares += stETHShares;
 ```
 
 Finally, the function calls the `DualGovernance.activateNextState()`. This action may transition the `Escrow` instance from the `SignallingEscrow` state into the `RageQuitEscrow` state.
@@ -612,8 +612,8 @@
 For the correct rage quit support calculation, the function updates the number of locked stETH shares in the protocol as follows:
 
 ```solidity
-_stETHTotals.lockedShares -= _assets[msg.sender].stETHLockedShares;
-_assets[msg.sender].stETHLockedShares = 0;
+stETHTotals.lockedShares -= _assets[msg.sender].stETHLockedShares;
+assets[msg.sender].stETHLockedShares = 0;
 ```
 
 Additionally, the function triggers the `DualGovernance.activateNextState()` function at the beginning and end of the execution.
@@ -643,13 +643,8 @@
 ```solidity
 uint256 amountOfShares = withdrawalRequests[id].amountOfShares;
 
-<<<<<<< HEAD
-_assets[msg.sender].unstETHLockedShares += amountOfShares;
-_unstETHTotals.unfinalizedShares += amountOfShares;
-=======
-_vetoersLockedAssets[msg.sender].withdrawalNFTShares += amountOfShares;
-_totalWithdrawalNFTSharesLocked += amountOfShares;
->>>>>>> fd84dc5e
+assets[msg.sender].unstETHLockedShares += amountOfShares;
+unstETHTotals.unfinalizedShares += amountOfShares;
 ```
 
 Finally, calls the `DualGovernance.activateNextState()` function. This action may transition the `Escrow` instance from the `SignallingEscrow` state into the `RageQuitEscrow` state.
@@ -678,19 +673,9 @@
 uint256 amountOfShares = withdrawalRequests[id].amountOfShares;
 uint256 claimableAmount = _getClaimableEther(id);
 
-<<<<<<< HEAD
 assets[msg.sender].unstETHLockedShares -= amountOfShares;
 unstETHTotals.finalizedETH -= claimableAmount;
 unstETHTotals.unfinalizedShares -= amountOfShares;
-=======
-_totalWithdrawalNFTSharesLocked -= amountOfShares;
-_totalFinalizedWithdrawalNFTSharesLocked -= amountOfShares;
-_totalFinalizedWithdrawalNFTAmountLocked -= claimableAmount;
-
-_vetoersLockedAssets[msg.sender].withdrawalNFTShares -= amountOfShares;
-_vetoersLockedAssets[msg.sender].finalizedWithdrawalNFTShares -= amountOfShares;
-_vetoersLockedAssets[msg.sender].finalizedWithdrawalNFTAmount -= claimableAmount;
->>>>>>> fd84dc5e
 ```
 
 - if the Withdrawal NFT wasn't marked as finalized:
@@ -698,13 +683,8 @@
 ```solidity
 uint256 amountOfShares = withdrawalRequests[id].amountOfShares;
 
-<<<<<<< HEAD
 assets[msg.sender].unstETHLockedShares -= amountOfShares;
 unstETHTotals.unfinalizedShares -= amountOfShares;
-=======
-_totalWithdrawalNFTSharesLocked -= amountOfShares;
-_vetoersLockedAssets[msg.sender].withdrawalNFTShares -= amountOfShares;
->>>>>>> fd84dc5e
 ```
 
 Additionally, the function triggers the `DualGovernance.activateNextState()` function at the beginning and end of the execution.
@@ -736,16 +716,8 @@
 uint256 claimableAmount = _getClaimableEther(id);
 uint256 amountOfShares = withdrawalRequests[id].amountOfShares;
 
-<<<<<<< HEAD
 unstETHTotals.finalizedETH += claimableAmount;
 unstETHTotals.unfinalizedShares -= amountOfShares;
-=======
-_totalFinalizedWithdrawalNFTSharesLocked += amountOfShares;
-_totalFinalizedWithdrawalNFTAmountLocked += claimableAmount;
-
-_vetoersLockedAssets[msg.sender].finalizedWithdrawalNFTShares += amountOfShares;
-_vetoersLockedAssets[msg.sender].finalizedWithdrawalNFTAmount += claimableAmount;
->>>>>>> fd84dc5e
 ```
 
 Withdrawal NFTs belonging to any of the following categories are excluded from the rage quit support update:
@@ -770,7 +742,7 @@
 
 ```solidity
 uint256 finalizedETH = unstETHTotals.finalizedETH;
-uint256 ufinalizedShares = stETHTotals.lockedShares + unstETHTotals.unfinalizedShares;
+uint256 unfinalizedShares = stETHTotals.lockedShares + unstETHTotals.unfinalizedShares;
 
 return 10 ** 18 * (
   ST_ETH.getPooledEtherByShares(unfinalizedShares) + finalizedETH
@@ -841,11 +813,7 @@
 
 Allows users to claim the ETH associated with finalized withdrawal NFTs with ids `unstETHIds` locked in the `Escrow` contract. Upon calling this function, the claimed ETH is transferred to the `Escrow` contract instance.
 
-<<<<<<< HEAD
-To safeguard the ETH associated with withdrawal NFTs, this function should be invoked when the `Escrow` is in the `RageQuitEscrow` state and before the `RageQuitExtensionDelay` period ends. The ETH corresponding to unclaimed withdrawal NFTs after this period ends would still be controlled by the code potentially afftected by pending and future DAO decisions.
-=======
-To safeguard the ETH associated with Withdrawal NFTs, this function should be invoked when the `Escrow` is in the `RageQuitEscrow` state and before the `RageQuitExtensionDelay` period ends. The ETH corresponding to unclaimed Withdrawal NFTs after this period ends would still be controlled by the code potentially affected by pending and future DAO decisions.
->>>>>>> fd84dc5e
+To safeguard the ETH associated with withdrawal NFTs, this function should be invoked when the `Escrow` is in the `RageQuitEscrow` state and before the `RageQuitExtensionDelay` period ends. The ETH corresponding to unclaimed withdrawal NFTs after this period ends would still be controlled by the code potentially affected by pending and future DAO decisions.
 
 #### Preconditions
 
@@ -869,11 +837,7 @@
 function withdrawETH()
 ```
 
-<<<<<<< HEAD
 Allows the caller (i.e. `msg.sender`) to withdraw all stETH and wstETH they have previously locked into `Escrow` contract instance (while it was in the `SignallingEscrow` state) as plain ETH, given that the `RageQuit` process is completed and that the `RageQuitEthWithdrawalsTimelock` has elapsed. Upon execution, the function transfers ETH to the caller's account and marks the corresponding stETH and wstETH as withdrawn for the caller.
-=======
-Allows the caller (i.e. `msg.sender`) to withdraw all stETH they have previously locked into `Escrow` contract instance (while it was in the `SignallingEscrow` state) as plain ETH, given that the `RageQuit` process is completed and that the `RageQuitEthClaimTimelock` has elapsed. Upon execution, the function transfers ETH to the caller's account and marks the corresponding stETH as withdrawn for the caller.
->>>>>>> fd84dc5e
 
 The amount of ETH sent to the caller is determined by the proportion of the user's stETH and wstETH shares compared to the total amount of locked stETH and wstETH shares in the Escrow instance, calculated as follows:
 
@@ -886,37 +850,8 @@
 
 - The `Escrow` instance MUST be in the `RageQuitEscrow` state.
 - The rage quit process MUST be completed, including the expiration of the `RageQuitExtensionDelay` duration.
-<<<<<<< HEAD
 - The `RageQuitEthWithdrawalsTimelock` period MUST be elapsed after the expiration of the `RageQuitExtensionDelay` duration.
 - The caller MUST have a non-zero amount of stETH shares to withdraw.
-=======
-- The `RageQuitEthClaimTimelock` period MUST be elapsed after the expiration of the `RageQuitExtensionDelay` duration.
-- The caller MUST have a non-zero amount of stETH to withdraw.
-- The caller MUST NOT have previously withdrawn stETH.
-
-### Function Escrow.withdrawWstEthAsEth
-
-```solidity
-function withdrawWstEthAsEth() external
-```
-
-Allows the caller (i.e. `msg.sender`) to withdraw all wstETH they have previously locked into `Escrow` contract instance (while it was in the `SignallingEscrow` state) as plain ETH, given that the `RageQuit` process is completed and that the `RageQuitEthClaimTimelock` has elapsed. Upon execution, the function transfers ETH to the caller's account and marks the corresponding wstETH as withdrawn for the caller.
-
-The amount of ETH sent to the caller is determined by the proportion of the user's wstETH funds compared to the total amount of locked stETH and wstETH shares in the Escrow instance, calculated as follows:
-
-```solidity
-return _totalClaimedEthAmount *
-  _vetoersLockedAssets[msg.sender].wstETHShares /
-  (_totalStEthSharesLocked + _totalWstEthSharesLocked);
-```
-
-#### Preconditions
-- The `Escrow` instance MUST be in the `RageQuitEscrow` state.
-- The rage quit process MUST be completed, including the expiration of the `RageQuitExtensionDelay` duration.
-- The `RageQuitEthClaimTimelock` period MUST be elapsed after the expiration of the `RageQuitExtensionDelay` duration.
-- The caller MUST have a non-zero amount of wstETH to withdraw.
-- The caller MUST NOT have previously withdrawn wstETH.
->>>>>>> fd84dc5e
 
 ### Function Escrow.withdrawETH()
 
@@ -950,11 +885,7 @@
 
 The contract only allows proposal submission and scheduling by the `governance` address. Normally, this address points to the [`DualGovernance`](#Contract-DualGovernancesol) singleton instance. Proposal execution is permissionless, unless Emergency Mode is activated.
 
-<<<<<<< HEAD
-If the Emergency Committees are set up and active, the governance proposal gets a separate emergency protection delay between submitting and scheduling. This additional timelock is implemented in the `EmergencyProtectedTimelock` contract to protect from zero-day vulnerability in the logic of `DualGovenance.sol` and other core DG contracts. If the Emergency Committees aren't set, the proposal flow is the same, but the timelock duration is zero.
-=======
-If the Emergency Committees are set up and active, the governance proposal gets a separate emergency protection timelock between submitting and scheduling. This additional timelock is implemented in the `EmergencyProtectedTimelock` contract to protect from zero-day vulnerability in the logic of `DualGovernance.sol` and other core DG contracts. If the Emergency Committees aren't set, the proposal flow is the same, but the timelock duration is zero.
->>>>>>> fd84dc5e
+If the Emergency Committees are set up and active, the governance proposal gets a separate emergency protection delay between submitting and scheduling. This additional timelock is implemented in the `EmergencyProtectedTimelock` contract to protect from zero-day vulnerability in the logic of `DualGovernance.sol` and other core DG contracts. If the Emergency Committees aren't set, the proposal flow is the same, but the timelock duration is zero.
 
 Emergency Activation Committee, while active, can enable the Emergency Mode. This mode prohibits anyone but the Emergency Execution Committee from executing proposals. It also allows the Emergency Execution Committee to reset the governance, effectively disabling the Dual Governance subsystem.
 
