--- conflicted
+++ resolved
@@ -98,16 +98,11 @@
             vm.warp(block.timestamp + _config.AFTER_SUBMIT_DELAY() / 2);
 
             // committee resets governance
-<<<<<<< HEAD
-            _executeEmergencyActivate();
-            _executeEmergencyReset();
-=======
             vm.prank(_EMERGENCY_ACTIVATION_COMMITTEE);
             _timelock.activateEmergencyMode();
 
             vm.prank(_EMERGENCY_EXECUTION_COMMITTEE);
             _timelock.emergencyReset();
->>>>>>> 18be2e8e
 
             // proposal is canceled now
             vm.warp(block.timestamp + _config.AFTER_SUBMIT_DELAY() / 2 + 1);
